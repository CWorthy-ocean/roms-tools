--- conflicted
+++ resolved
@@ -23,11 +23,8 @@
 ### Bugfixes
 
 * Fix bug incorrectly identifying CDR releases as outside the domain ([#377](https://github.com/CWorthy-ocean/roms-tools/pull/377))
-<<<<<<< HEAD
+* Add a de-duplication step that ensures that river names are unique ([#378](https://github.com/CWorthy-ocean/roms-tools/pull/378))
 * Grid boundary plotting now provides a more accurate and consistent visual representation, with a default edge color of black. ([#375](https://github.com/CWorthy-ocean/roms-tools/pull/375))
-=======
-* Add a de-duplication step that ensures that river names are unique ([#378](https://github.com/CWorthy-ocean/roms-tools/pull/378))
->>>>>>> 14e2dfe0
 
 ## v3.0.0
 
