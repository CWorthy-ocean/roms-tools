--- conflicted
+++ resolved
@@ -14,19 +14,6 @@
 from roms_tools.constants import R_EARTH
 
 
-<<<<<<< HEAD
-def _load_data(
-    filename,
-    dim_names,
-    use_dask,
-    time_chunking=True,
-    decode_times=True,
-    decode_timedelta=True,
-    force_combine_nested=False,
-    read_zarr: bool = False,
-):
-    """Load dataset from the specified file.
-=======
 @dataclass
 class FileMatchResult:
     """The result of performing a wildcard search."""
@@ -150,11 +137,11 @@
     dim_names: dict[str, str],
     time_chunking: bool = True,
     decode_times: bool = True,
+    decode_timedelta: bool = True,
     read_zarr: bool = True,
     load_kwargs: dict[str, str] | None = None,
 ) -> xr.Dataset:
     """Load dataset from the specified file using Dask.
->>>>>>> 2674f3a7
 
     Parameters
     ----------
@@ -170,7 +157,7 @@
         If False, the data will not be chunked explicitly along the time dimension, but will follow the default auto chunking scheme. This option is useful for ROMS restart files.
         Defaults to True.
     decode_times: bool, optional
-        If True, decode times encoded in the standard NetCDF datetime format into datetime objects. Otherwise, leave them encoded as numbers.
+        If True, decode times and timedeltas encoded in the standard NetCDF datetime format into datetime objects. Otherwise, leave them encoded as numbers.
         Defaults to True.
     decode_timedelta: bool, optional
         If True, decode timedeltas encoded in the standard NetCDF datetime format into datetime objects. Otherwise, leave them encoded as numbers.
@@ -226,6 +213,7 @@
             return xr.open_zarr(
                 filenames[0],
                 decode_times=decode_times,
+                decode_timedelta=decode_timedelta,
                 chunks=chunks,
                 consolidated=None,
                 storage_options={"token": "anon"},
@@ -235,7 +223,7 @@
         return xr.open_mfdataset(
             filenames,
             decode_times=decode_times,
-            decode_timedelta=decode_times,
+            decode_timedelta=decode_timedelta,
             chunks=chunks,
             **kwargs,
         )
@@ -333,6 +321,7 @@
     use_dask: bool,
     time_chunking: bool = True,
     decode_times: bool = True,
+    decode_timedelta: bool = True,
     force_combine_nested: bool = False,
     read_zarr: bool = False,
     ds_loader_fn: Callable[[], xr.Dataset] | None = None,
@@ -355,7 +344,10 @@
         If False, the data will not be chunked explicitly along the time dimension, but will follow the default auto chunking scheme. This option is useful for ROMS restart files.
         Defaults to True.
     decode_times: bool, optional
-        If True, decode times and timedeltas encoded in the standard NetCDF datetime format into datetime objects. Otherwise, leave them encoded as numbers.
+        If True, decode times encoded in the standard NetCDF datetime format into datetime objects. Otherwise, leave them encoded as numbers.
+        Defaults to True.
+    decode_timedelta: bool, optional
+        If True, decode timedeltas encoded in the standard NetCDF datetime format into datetime objects. Otherwise, leave them encoded as numbers.
         Defaults to True.
     force_combine_nested: bool, optional
         If True, forces the use of nested combination (`combine_nested`) regardless of whether wildcards are used.
@@ -364,26 +356,6 @@
         If True, use the zarr engine to read the dataset, and don't use mfdataset.
         Defaults to False.
 
-<<<<<<< HEAD
-            if read_zarr:
-                ds = xr.open_zarr(
-                    matching_files[0],
-                    decode_times=decode_times,
-                    decode_timedelta=decode_timedelta,
-                    chunks=chunks,
-                    consolidated=None,
-                    storage_options=dict(token="anon"),
-                )
-            else:
-                ds = xr.open_mfdataset(
-                    matching_files,
-                    decode_times=decode_times,
-                    decode_timedelta=decode_timedelta,
-                    chunks=chunks,
-                    **combine_kwargs,
-                    **kwargs,
-                )
-=======
     Returns
     -------
     ds : xr.Dataset
@@ -411,7 +383,6 @@
         dim_names,
         match_result,
     )
->>>>>>> 2674f3a7
 
     ds: xr.Dataset | xr.DataArray | None = None
 
@@ -423,6 +394,7 @@
             dim_names,
             time_chunking,
             decode_times,
+            decode_timedelta,
             read_zarr,
             load_kwargs,
         )
