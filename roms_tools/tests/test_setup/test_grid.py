import pytest
import xarray as xr
from roms_tools import Grid
import importlib.metadata
import textwrap
from roms_tools.setup.download import download_test_data
from pathlib import Path


def test_grid_creation(grid):

    assert grid.nx == 1
    assert grid.ny == 1
    assert grid.size_x == 100
    assert grid.size_y == 100
    assert grid.center_lon == -20
    assert grid.center_lat == 0
    assert grid.rot == 0
    assert isinstance(grid.ds, xr.Dataset)


def test_plot_save_methods(tmp_path):

    grid = Grid(
        nx=20, ny=20, size_x=100, size_y=100, center_lon=-20, center_lat=0, rot=0
    )

    grid.plot(bathymetry=True)

<<<<<<< HEAD
    if filepath.endswith(".nc"):
        filepath = filepath[:-3]

    assert os.path.exists(f"{filepath}.nc")
    os.remove(f"{filepath}.nc")

    grid.save(filepath, np_eta=2, np_xi=5)
    expected_filepath_list = [f"{filepath}.{index}.nc" for index in range(10)]
    for expected_filepath in expected_filepath_list:
        assert os.path.exists(expected_filepath)
        os.remove(expected_filepath)
=======
    for file_str in ["test_grid", "test_grid.nc"]:
        # Create a temporary filepath using the tmp_path fixture
        for filepath in [
            tmp_path / file_str,
            str(tmp_path / file_str),
        ]:  # test for Path object and str

            # Test saving without partitioning
            grid.save(filepath)
            # Test saving with partitioning
            grid.save(filepath, nx=2, ny=5)

            # Check if the .nc file was created
            filepath = Path(filepath)
            assert (filepath.with_suffix(".nc")).exists()
            # Clean up the .nc file
            (filepath.with_suffix(".nc")).unlink()

            filepath_str = str(filepath.with_suffix(""))
            expected_filepath_list = [
                (filepath_str + f".{index}.nc") for index in range(10)
            ]
            for expected_filepath in expected_filepath_list:
                assert Path(expected_filepath).exists()
                Path(expected_filepath).unlink()
>>>>>>> 80387e79


def test_raise_if_domain_too_large():
    with pytest.raises(ValueError, match="Domain size has to be smaller"):
        Grid(nx=3, ny=3, size_x=30000, size_y=30000, center_lon=0, center_lat=51.5)

    # test grid with reasonable domain size
    grid = Grid(
        nx=3,
        ny=3,
        size_x=1800,
        size_y=2400,
        center_lon=-21,
        center_lat=61,
        rot=20,
    )
    assert isinstance(grid, Grid)


def test_grid_straddle_crosses_meridian():
    grid = Grid(
        nx=3,
        ny=3,
        size_x=100,
        size_y=100,
        center_lon=0,
        center_lat=61,
        rot=20,
    )
    assert grid.straddle

    grid = Grid(
        nx=3,
        ny=3,
        size_x=100,
        size_y=100,
        center_lon=180,
        center_lat=61,
        rot=20,
    )
    assert not grid.straddle


def test_compatability_with_matlab_grid(tmp_path):

    fname = download_test_data("grid_created_with_matlab.nc")

    grid = Grid.from_file(fname)

    assert not grid.straddle
    assert grid.theta_s == 5.0
    assert grid.theta_b == 2.0
    assert grid.hc == 300.0
    assert grid.N == 100
    assert grid.nx == 24
    assert grid.ny == 24
    assert grid.center_lon == -4.1
    assert grid.center_lat == 52.4
    assert grid.rot == 0.0

    expected_coords = set(
        [
            "lat_rho",
            "lon_rho",
            "lat_u",
            "lon_u",
            "lat_v",
            "lon_v",
            "lat_coarse",
            "lon_coarse",
            "layer_depth_rho",
            "layer_depth_u",
            "layer_depth_v",
            "interface_depth_rho",
            "interface_depth_u",
            "interface_depth_v",
        ]
    )
    actual_coords = set(grid.ds.coords.keys())
    assert actual_coords == expected_coords

    grid.plot(bathymetry=True)

    for file_str in ["test_grid", "test_grid.nc"]:
        # Create a temporary filepath using the tmp_path fixture
        for filepath in [
            tmp_path / file_str,
            str(tmp_path / file_str),
        ]:  # test for Path object and str

            # Test saving without partitioning
            grid.save(filepath)

            filepath = Path(filepath)

            # Load the grid from the file
            grid_from_file = Grid.from_file(filepath.with_suffix(".nc"))

            # Assert that the initial grid and the loaded grid are equivalent (including the 'ds' attribute)
            assert grid == grid_from_file

            # Clean up the .nc file
            (filepath.with_suffix(".nc")).unlink()


def test_roundtrip_netcdf(tmp_path):
    """Test that creating a grid, saving it to file, and re-opening it is the same as just creating it."""

    # Initialize a Grid object using the initializer
    grid_init = Grid(
        nx=10,
        ny=15,
        size_x=100.0,
        size_y=150.0,
        center_lon=0.0,
        center_lat=0.0,
        rot=0.0,
        topography_source="ETOPO5",
        hmin=5.0,
    )

    for file_str in ["test_grid", "test_grid.nc"]:
        # Create a temporary filepath using the tmp_path fixture
        for filepath in [
            tmp_path / file_str,
            str(tmp_path / file_str),
        ]:  # test for Path object and str

            grid_init.save(filepath)

            filepath = Path(filepath)

            # Load the grid from the file
            grid_from_file = Grid.from_file(filepath.with_suffix(".nc"))

            # Assert that the initial grid and the loaded grid are equivalent (including the 'ds' attribute)
            assert grid_init == grid_from_file

            # Clean up the .nc file
            (filepath.with_suffix(".nc")).unlink()


def test_roundtrip_yaml(tmp_path):
    """Test that creating a grid, saving its parameters to yaml file, and re-opening yaml file creates the same grid."""

    # Initialize a Grid object using the initializer
    grid_init = Grid(
        nx=10,
        ny=15,
        size_x=100.0,
        size_y=150.0,
        center_lon=0.0,
        center_lat=0.0,
        rot=0.0,
        topography_source="ETOPO5",
        hmin=5.0,
    )

    # Create a temporary filepath using the tmp_path fixture
    file_str = "test_yaml"
    for filepath in [
        tmp_path / file_str,
        str(tmp_path / file_str),
    ]:  # test for Path object and str

        grid_init.to_yaml(filepath)

        grid_from_file = Grid.from_yaml(filepath)

        # Assert that the initial grid and the loaded grid are equivalent (including the 'ds' attribute)
        assert grid_init == grid_from_file

        filepath = Path(filepath)
        filepath.unlink()


def test_from_yaml_missing_version(tmp_path):

    yaml_content = textwrap.dedent(
        """\
    Grid:
      nx: 100
      ny: 100
      size_x: 1800
      size_y: 2400
      center_lon: -10
      center_lat: 61
      rot: -20
      topography_source: ETOPO5
      hmin: 5.0
    """
    )
    # Create a temporary filepath using the tmp_path fixture
    file_str = "test_yaml"
    for yaml_filepath in [
        tmp_path / file_str,
        str(tmp_path / file_str),
    ]:  # test for Path object and str

        # Write YAML content to file
        if isinstance(yaml_filepath, Path):
            yaml_filepath.write_text(yaml_content)
        else:
            with open(yaml_filepath, "w") as f:
                f.write(yaml_content)

        with pytest.raises(
            ValueError, match="Version of ROMS-Tools not found in the YAML file."
        ):
            Grid.from_yaml(yaml_filepath)

        yaml_filepath = Path(yaml_filepath)
        yaml_filepath.unlink()


def test_from_yaml_missing_grid(tmp_path):
    roms_tools_version = importlib.metadata.version("roms-tools")

    yaml_content = f"---\nroms_tools_version: {roms_tools_version}\n---\n"

    # Create a temporary filepath using the tmp_path fixture
    file_str = "test_yaml"
    for yaml_filepath in [
        tmp_path / file_str,
        str(tmp_path / file_str),
    ]:  # test for Path object and str

        # Write YAML content to file
        if isinstance(yaml_filepath, Path):
            yaml_filepath.write_text(yaml_content)
        else:
            with open(yaml_filepath, "w") as f:
                f.write(yaml_content)

        with pytest.raises(
            ValueError, match="No Grid configuration found in the YAML file."
        ):
            Grid.from_yaml(yaml_filepath)

        yaml_filepath = Path(yaml_filepath)
        yaml_filepath.unlink()


def test_from_yaml_version_mismatch(tmp_path):
    yaml_content = textwrap.dedent(
        """\
    ---
    roms_tools_version: 0.0.0
    ---
    Grid:
      nx: 100
      ny: 100
      size_x: 1800
      size_y: 2400
      center_lon: -10
      center_lat: 61
      rot: -20
      topography_source: ETOPO5
      hmin: 5.0
    """
    )

    # Create a temporary filepath using the tmp_path fixture
    file_str = "test_yaml"
    for yaml_filepath in [
        tmp_path / file_str,
        str(tmp_path / file_str),
    ]:  # test for Path object and str

        # Write YAML content to file
        if isinstance(yaml_filepath, Path):
            yaml_filepath.write_text(yaml_content)
        else:
            with open(yaml_filepath, "w") as f:
                f.write(yaml_content)

        with pytest.warns(
            UserWarning,
            match="Current roms-tools version.*does not match the version in the YAML header.*",
        ):
            Grid.from_yaml(yaml_filepath)

        yaml_filepath = Path(yaml_filepath)
        yaml_filepath.unlink()<|MERGE_RESOLUTION|>--- conflicted
+++ resolved
@@ -27,19 +27,6 @@
 
     grid.plot(bathymetry=True)
 
-<<<<<<< HEAD
-    if filepath.endswith(".nc"):
-        filepath = filepath[:-3]
-
-    assert os.path.exists(f"{filepath}.nc")
-    os.remove(f"{filepath}.nc")
-
-    grid.save(filepath, np_eta=2, np_xi=5)
-    expected_filepath_list = [f"{filepath}.{index}.nc" for index in range(10)]
-    for expected_filepath in expected_filepath_list:
-        assert os.path.exists(expected_filepath)
-        os.remove(expected_filepath)
-=======
     for file_str in ["test_grid", "test_grid.nc"]:
         # Create a temporary filepath using the tmp_path fixture
         for filepath in [
@@ -50,7 +37,7 @@
             # Test saving without partitioning
             grid.save(filepath)
             # Test saving with partitioning
-            grid.save(filepath, nx=2, ny=5)
+            grid.save(filepath, np_eta=2, np_xi=5)
 
             # Check if the .nc file was created
             filepath = Path(filepath)
@@ -65,7 +52,6 @@
             for expected_filepath in expected_filepath_list:
                 assert Path(expected_filepath).exists()
                 Path(expected_filepath).unlink()
->>>>>>> 80387e79
 
 
 def test_raise_if_domain_too_large():
