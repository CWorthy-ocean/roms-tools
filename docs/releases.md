--- conflicted
+++ resolved
@@ -1,7 +1,5 @@
 # Release notes
 
-<<<<<<< HEAD
-=======
 ## v3.3.0 (unreleased)
 
 ### New Features
@@ -19,7 +17,6 @@
 * Make unit handling in `RiverForcing.plot_locations()` robust for grids without `mask_rho` units ([#499](https://github.com/CWorthy-ocean/roms-tools/pull/499))
 
 
->>>>>>> 554dc353
 ## v3.2.0
 
 ### New Features
