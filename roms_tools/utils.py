import glob
import logging
import re
import textwrap
import warnings
from collections.abc import Callable, Iterable, Sequence
from dataclasses import dataclass
from importlib.util import find_spec
from pathlib import Path

import numpy as np
import xarray as xr

from roms_tools.constants import R_EARTH


@dataclass
class FileMatchResult:
    """The result of performing a wildcard search."""

    contains_wildcard: bool
    """Return `True` if the search contained a wildcard."""
    matches: list[str]
    """The items matching the wildcard search."""


def _get_file_matches(
    filename: str | Path | Sequence[str | Path],
) -> FileMatchResult:
    """Filter the filename using an optional wildcard search in the filename.

    Parameters
    ----------
    filename : str | Path | Sequence[str | Path]
        An item to search for matches.
    """
    # Precompile the regex for matching wildcard characters
    wildcard_regex = re.compile(r"[\*\?\[\]]")

    # Normalize input into a list of strings
    if isinstance(filename, (str | Path)):
        filenames: list[str] = [str(filename)]
    elif isinstance(filename, Sequence):
        filenames = [str(f) for f in filename]
    else:
        msg = "filename must be a string, Path, or a sequence of strings/Paths."
        raise ValueError(msg)

    contains_wildcard = any(wildcard_regex.search(f) for f in filenames)
    matching_files: list[str] = []

    for f in filenames:
        if wildcard_regex.search(f):
            files = glob.glob(f)
            if not files:
                raise FileNotFoundError(f"No files found matching the pattern '{f}'.")
            matching_files.extend(files)
        else:
            matching_files.append(f)

    return FileMatchResult(
        contains_wildcard=contains_wildcard,
        matches=sorted(matching_files),
    )


def _get_ds_combination_params(
    force_combine_nested: bool,
    dim_names: dict[str, str],
    match_result: FileMatchResult,
) -> dict[str, str]:
    """Determine the non-base parameters for combining datasets.

    Parameters
    ----------
    force_combine_nested: bool, optional
        If True, forces the use of nested combination (`combine_nested`) regardless of whether wildcards are used.
        Defaults to False.
    dim_names : Dict[str, str], optional
        Dictionary specifying the names of dimensions in the dataset.
        Required only for lat-lon datasets to map dimension names like "latitude" and "longitude".
        For ROMS datasets, this parameter can be omitted, as default ROMS dimensions ("eta_rho", "xi_rho", "s_rho") are assumed.
    match_result : FileMatchResult
        The result of an optional wildcard search of dataset filename(s).

    Returns
    -------
    dict[str, str]
        The default dataset combination parameters

    """
    if force_combine_nested:
        load_kwargs = {"combine": "nested", "concat_dim": dim_names["time"]}
    elif match_result.contains_wildcard or len(match_result.matches) == 1:
        load_kwargs = {"combine": "by_coords"}
    else:
        load_kwargs = {"combine": "nested", "concat_dim": dim_names["time"]}

    return load_kwargs


def _get_ds_combine_base_params() -> dict[str, str]:
    """Return the base parameters used when combining an xr.Dataset.

    Returns
    -------
    dict[str, str]
        The default dataset combination parameters

    """
    return {
        "coords": "minimal",
        "compat": "override",
        "combine_attrs": "override",
    }


def get_dask_chunks(
    dim_names: dict[str, str], time_chunking: bool = True
) -> dict[str, int]:
    """Return the default dask chunks for ROMS datasets.

    Parameters
    ----------
    dim_names : dict[str, str]
        Dictionary specifying the names of dimensions in the dataset.
        - For lat-lon datasets, provide keys "latitude" and "longitude" (and optionally "depth" and "time").
        - For ROMS datasets, the default ROMS dimensions are assumed ("eta_rho", "xi_rho", "s_rho", etc.).
    time_chunking : bool, optional
        Whether to chunk along the time dimension.
        - True: chunk time dimension with size 1 (useful for processing large time-series data with Dask).
        - False: do not explicitly chunk time; Dask will use default auto-chunking.
        Defaults to True.

    Returns
    -------
    dict[str, int]
        The default dask chunks for ROMS datasets.
    """
    if "latitude" in dim_names and "longitude" in dim_names:
        # for lat-lon datasets
        chunks = {
            dim_names["latitude"]: -1,
            dim_names["longitude"]: -1,
        }
    else:
        # For ROMS datasets
        chunks = {
            "eta_rho": -1,
            "eta_v": -1,
            "xi_rho": -1,
            "xi_u": -1,
            "s_rho": -1,
        }

    if "depth" in dim_names:
        chunks[dim_names["depth"]] = -1
    if "time" in dim_names and time_chunking:
        chunks[dim_names["time"]] = 1
    if "ntides" in dim_names:
        chunks[dim_names["ntides"]] = 1

    return chunks


def _load_data_dask(
    filenames: list[str],
    dim_names: dict[str, str],
    time_chunking: bool = True,
    decode_times: bool = True,
    read_zarr: bool = True,
    load_kwargs: dict[str, str] | None = None,
) -> xr.Dataset:
    """Load dataset from the specified file using Dask.

    Parameters
    ----------
    filename : Union[str, Path, List[Union[str, Path]]]
        The path to the data file(s). Can be a single string (with or without wildcards), a single Path object,
        or a list of strings or Path objects containing multiple files.
    dim_names : Dict[str, str], optional
        Dictionary specifying the names of dimensions in the dataset.
        Required only for lat-lon datasets to map dimension names like "latitude" and "longitude".
        For ROMS datasets, this parameter can be omitted, as default ROMS dimensions ("eta_rho", "xi_rho", "s_rho") are assumed.
    time_chunking : bool, optional
        If True and `use_dask=True`, the data will be chunked along the time dimension with a chunk size of 1.
        If False, the data will not be chunked explicitly along the time dimension, but will follow the default auto chunking scheme. This option is useful for ROMS restart files.
        Defaults to True.
    decode_times: bool, optional
        If True, decode times and timedeltas encoded in the standard NetCDF datetime format into datetime objects. Otherwise, leave them encoded as numbers.
        Defaults to True.
    read_zarr: bool, optional
        If True, use the zarr engine to read the dataset, and don't use mfdataset.
        Defaults to False.

    Returns
    -------
    ds : xr.Dataset
        The loaded xarray Dataset containing the forcing data.

    Raises
    ------
    FileNotFoundError
        If the specified file does not exist.
    ValueError
        If a list of files is provided but dim_names["time"] is not available or use_dask=False.

    """
    chunks = get_dask_chunks(dim_names, time_chunking)

    with warnings.catch_warnings():
        warnings.filterwarnings(
            "ignore",
            category=UserWarning,
            message=r"^The specified chunks separate.*",
        )

        if read_zarr:
            return xr.open_zarr(
                filenames[0],
                decode_times=decode_times,
                chunks=chunks,
                consolidated=None,
                storage_options={"token": "anon"},
            )

        kwargs = {**_get_ds_combine_base_params(), **(load_kwargs or {})}
        return xr.open_mfdataset(
            filenames,
            decode_times=decode_times,
            decode_timedelta=decode_times,
            chunks=chunks,
            **kwargs,
        )


def _check_load_data_dask(use_dask: bool) -> None:
    """Determine if dask is installed.

    Parameters
    ----------
    use_dask: bool
        Indicates whether to use dask for chunking. If True, data is loaded with dask; if False, data is loaded eagerly. Defaults to False.

    Raises
    ------
    RuntimeError
        If dask is requested but not installed.
    """
    if use_dask and not has_dask():
        msg = (
            "Dask is required but not installed. Install it with:\n"
            "  • `pip install roms-tools[dask]` or\n"
            "  • `conda install dask`\n"
            "Alternatively, install `roms-tools` with conda to include all dependencies."
        )
        raise RuntimeError(msg)


def _check_load_data_zarr(
    use_dask: bool, read_zarr: bool, filename: str | Path | list[str | Path]
) -> None:
    """Determine if zarr streaming will conflict with the current request configuration.

    Parameters
    ----------
    filename : Union[str, Path, List[Union[str, Path]]]
        The path to the data file(s). Can be a single string (with or without wildcards), a single Path object,
        or a list of strings or Path objects containing multiple files.
    use_dask: bool
        Indicates whether to use dask for chunking. If True, data is loaded with dask; if False, data is loaded eagerly. Defaults to False.
    read_zarr: bool, optional
        If True, use the zarr engine to read the dataset, and don't use mfdataset.
        Defaults to False.

    Raises
    ------
    RuntimeError
        If read_zarr is requested, but:
        - the request doesn't specify a dependency on dask
        - the request includes a list of filenames

    """
    if read_zarr:
        if isinstance(filename, list):
            msg = "read_zarr requires a single path, not a list of paths"
            raise ValueError(msg)

        if not use_dask:
            msg = "read_zarr must be used with use_dask"
            raise ValueError(msg)


def _check_load_data_filename(
    filename: str | Path | list[str | Path], dim_names: Iterable[str]
) -> None:
    """Determine if time dimension is available when multiple files are provided.

    Parameters
    ----------
    filename : Union[str, Path, List[Union[str, Path]]]
        The path to the data file(s). Can be a single string (with or without wildcards), a single Path object,
        or a list of strings or Path objects containing multiple files.
    dim_names : Dict[str, str], optional
        Dictionary specifying the names of dimensions in the dataset.
        Required only for lat-lon datasets to map dimension names like "latitude" and "longitude".
        For ROMS datasets, this parameter can be omitted, as default ROMS dimensions ("eta_rho", "xi_rho", "s_rho") are assumed.

    Raises
    ------
    ValueError
        If time dimension is not found and a list of files is provided.

    """
    if isinstance(filename, list) and "time" not in dim_names:
        msg = (
            "A list of files is provided, but time dimension is not available. "
            "A time dimension must be available to concatenate the files."
        )
        raise ValueError(msg)


def load_data(
    filename: str | Path | list[str | Path],
    dim_names: dict[str, str] | None = None,
    use_dask: bool = False,
    time_chunking: bool = True,
    decode_times: bool = True,
    force_combine_nested: bool = False,
    read_zarr: bool = False,
    ds_loader_fn: Callable[[], xr.Dataset] | None = None,
):
    """Load dataset from the specified file.

    Parameters
    ----------
    filename : str | Path | list[str | Path]
        The path to the data file(s). Can be a single string (with or without wildcards), a single Path object,
        or a list of strings or Path objects containing multiple files.
    dim_names : dict[str, str], optional
        Dictionary specifying the names of dimensions in the dataset.
        Required only for lat-lon datasets to map dimension names like "latitude" and "longitude".
        For ROMS datasets, this parameter can be omitted, as default ROMS dimensions ("eta_rho", "xi_rho", "s_rho") are assumed.
    use_dask: bool, optional
        Indicates whether to use dask for chunking. If True, data is loaded with dask; if False, data is loaded eagerly. Defaults to False.
    time_chunking : bool, optional
        If True and `use_dask=True`, the data will be chunked along the time dimension with a chunk size of 1.
        If False, the data will not be chunked explicitly along the time dimension, but will follow the default auto chunking scheme. This option is useful for ROMS restart files.
        Defaults to True.
    decode_times: bool, optional
        If True, decode times and timedeltas encoded in the standard NetCDF datetime format into datetime objects. Otherwise, leave them encoded as numbers.
        Defaults to True.
    force_combine_nested: bool, optional
        If True, forces the use of nested combination (`combine_nested`) regardless of whether wildcards are used.
        Defaults to False.
    read_zarr: bool, optional
        If True, use the zarr engine to read the dataset, and don't use mfdataset.
        Defaults to False.

    Returns
    -------
    ds : xr.Dataset
        The loaded xarray Dataset containing the forcing data.

    Raises
    ------
    FileNotFoundError
        If the specified file does not exist.
    ValueError
        If a list of files is provided but dim_names["time"] is not available or use_dask=False.
    RuntimeError
        If loading the dataset fails
    """
    dim_names = dim_names or {}

    _check_load_data_dask(use_dask)
    _check_load_data_zarr(use_dask, read_zarr, filename)
    _check_load_data_filename(filename, dim_names.keys())

    match_result = _get_file_matches(filename)

    load_kwargs = _get_ds_combination_params(
        force_combine_nested,
        dim_names,
        match_result,
    )

    ds: xr.Dataset | xr.DataArray | None = None

    if ds_loader_fn is not None:
        ds = ds_loader_fn()
    elif use_dask:
        ds = _load_data_dask(
            match_result.matches,
            dim_names,
            time_chunking,
            decode_times,
            read_zarr,
            load_kwargs,
        )
    else:
        ds_list = []
        for file in match_result.matches:
            ds = xr.open_dataset(
                file,
                decode_times=decode_times,
                decode_timedelta=decode_times,
                chunks=None,
            )
            ds_list.append(ds)

        combine_kwargs = _get_ds_combine_base_params()

        if load_kwargs["combine"] == "by_coords":
            ds = xr.combine_by_coords(ds_list, **combine_kwargs)
        elif load_kwargs["combine"] == "nested":
            ds = xr.combine_nested(
                ds_list, concat_dim=load_kwargs["concat_dim"], **combine_kwargs
            )

    if ds is None:
        msg = "A dataset was not loaded."
        raise RuntimeError(msg)

    if "time" in dim_names and dim_names["time"] not in ds.dims:
        ds = ds.expand_dims(dim_names["time"])

    if "time" in dim_names and not read_zarr:
        ds = ds.drop_duplicates(dim=dim_names["time"])

    return ds


def interpolate_from_rho_to_u(field, method="additive"):
    """Interpolates the given field from rho points to u points.

    This function performs an interpolation from the rho grid (cell centers) to the u grid
    (cell edges in the xi direction). Depending on the chosen method, it either averages
    (additive) or multiplies (multiplicative) the field values between adjacent rho points
    along the xi dimension. It also handles the removal of unnecessary coordinate variables
    and updates the dimensions accordingly.

    Parameters
    ----------
    field : xr.DataArray
        The input data array on the rho grid to be interpolated. It is assumed to have a dimension
        named "xi_rho".

    method : str, optional, default='additive'
        The method to use for interpolation. Options are:
        - 'additive': Average the field values between adjacent rho points.
        - 'multiplicative': Multiply the field values between adjacent rho points. Appropriate for
          binary masks.

    Returns
    -------
    field_interpolated : xr.DataArray
        The interpolated data array on the u grid with the dimension "xi_u".
    """
    if method == "additive":
        field_interpolated = 0.5 * (field + field.shift(xi_rho=1)).isel(
            xi_rho=slice(1, None)
        )
    elif method == "multiplicative":
        field_interpolated = (field * field.shift(xi_rho=1)).isel(xi_rho=slice(1, None))
    else:
        raise NotImplementedError(f"Unsupported method '{method}' specified.")

    vars_to_drop = ["lat_rho", "lon_rho", "eta_rho", "xi_rho"]
    for var in vars_to_drop:
        if var in field_interpolated.coords:
            field_interpolated = field_interpolated.drop_vars(var)

    field_interpolated = field_interpolated.swap_dims({"xi_rho": "xi_u"})

    return field_interpolated


def interpolate_from_rho_to_v(field, method="additive"):
    """Interpolates the given field from rho points to v points.

    This function performs an interpolation from the rho grid (cell centers) to the v grid
    (cell edges in the eta direction). Depending on the chosen method, it either averages
    (additive) or multiplies (multiplicative) the field values between adjacent rho points
    along the eta dimension. It also handles the removal of unnecessary coordinate variables
    and updates the dimensions accordingly.

    Parameters
    ----------
    field : xr.DataArray
        The input data array on the rho grid to be interpolated. It is assumed to have a dimension
        named "eta_rho".

    method : str, optional, default='additive'
        The method to use for interpolation. Options are:
        - 'additive': Average the field values between adjacent rho points.
        - 'multiplicative': Multiply the field values between adjacent rho points. Appropriate for
          binary masks.

    Returns
    -------
    field_interpolated : xr.DataArray
        The interpolated data array on the v grid with the dimension "eta_v".
    """
    if method == "additive":
        field_interpolated = 0.5 * (field + field.shift(eta_rho=1)).isel(
            eta_rho=slice(1, None)
        )
    elif method == "multiplicative":
        field_interpolated = (field * field.shift(eta_rho=1)).isel(
            eta_rho=slice(1, None)
        )
    else:
        raise NotImplementedError(f"Unsupported method '{method}' specified.")

    vars_to_drop = ["lat_rho", "lon_rho", "eta_rho", "xi_rho"]
    for var in vars_to_drop:
        if var in field_interpolated.coords:
            field_interpolated = field_interpolated.drop_vars(var)

    field_interpolated = field_interpolated.swap_dims({"eta_rho": "eta_v"})

    return field_interpolated


def transpose_dimensions(da: xr.DataArray) -> xr.DataArray:
    """Transpose the dimensions of an xarray.DataArray to ensure that 'time', any
    dimension starting with 's_', 'eta_', and 'xi_' are ordered first, followed by the
    remaining dimensions in their original order.

    Parameters
    ----------
    da : xarray.DataArray
        The input DataArray whose dimensions are to be reordered.

    Returns
    -------
    xarray.DataArray
        The DataArray with dimensions reordered so that 'time', 's_*', 'eta_*',
        and 'xi_*' are first, in that order, if they exist.
    """
    # List of preferred dimension patterns
    preferred_order = ["time", "s_", "eta_", "xi_"]

    # Get the existing dimensions in the DataArray
    dims = list(da.dims)

    # Collect dimensions that match any of the preferred patterns
    matched_dims = []
    for pattern in preferred_order:
        # Find dimensions that start with the pattern
        matched_dims += [dim for dim in dims if dim.startswith(pattern)]

    # Create a new order: first the matched dimensions, then the rest
    remaining_dims = [dim for dim in dims if dim not in matched_dims]
    new_order = matched_dims + remaining_dims

    # Transpose the DataArray to the new order
    transposed_da = da.transpose(*new_order)

    return transposed_da


def save_datasets(dataset_list, output_filenames, use_dask=False, verbose=True):
    """Save the list of datasets to netCDF4 files.

    Parameters
    ----------
    dataset_list : list
        List of datasets to be saved.
    output_filenames : list
        List of filenames for the output files.
    use_dask : bool, optional
        Whether to use Dask diagnostics (e.g., progress bars) when saving the datasets, by default False.
    verbose : bool, optional
        Whether to log information about the files being written. If True, logs the output filenames.
        Defaults to True.

    Returns
    -------
    List[Path]
        A list of Path objects for the filenames that were saved.
    """

    def _patch_1d_encodings(dataset_list: list[xr.Dataset]) -> None:
        """Replaces problematic encodings in 1D variables.

        ROMS' Fortran-based tools fail with certain encoding types that are common
        in roms-tools' exported 1D vars (e.g. `abs_time`, `river_name`). This function
        replaces int64 -> int32 (for true integers), int64 -> float64
        (for non-integer vars encoded as int64 on disk), and NC_STRING -> char.

        Parameters
        ----------
        dataset_list: list[xr.Dataset]
            List of datasets to be saved

        """
        for ds in dataset_list:
            for name in ds.variables:
                da = ds[name]
                if da.ndim != 1:
                    continue

                enc_var = xr.conventions.encode_cf_variable(da.variable, name=name)
                enc_dtype = enc_var.dtype

                # NC_STRING → fixed-width char
                if enc_dtype.kind in ("O", "U", "S"):
                    da.encoding["dtype"] = "S1"
                    continue

                # NC_INT64 → int32 for true integers; float64 otherwise
                if enc_dtype == np.int64:
                    if da.dtype.kind in ("i", "u"):
                        da.encoding["dtype"] = "int32"
                    else:
                        da.encoding["dtype"] = "float64"

    saved_filenames = []
    _patch_1d_encodings(dataset_list)

    output_filenames = [f"{filename}.nc" for filename in output_filenames]
    if verbose:
        logging.info(
            "Writing the following NetCDF files:\n%s", "\n".join(output_filenames)
        )

    if use_dask:
        from dask.diagnostics import ProgressBar

        with ProgressBar():
            xr.save_mfdataset(dataset_list, output_filenames)
    else:
        xr.save_mfdataset(dataset_list, output_filenames)

    saved_filenames.extend(Path(f) for f in output_filenames)

    return saved_filenames


<<<<<<< HEAD
def _generate_coordinate_range(min_val: float, max_val: float, resolution: float):
=======
def get_dask_chunks(location, chunk_size):
    """Returns the appropriate Dask chunking dictionary based on grid location.

    Parameters
    ----------
    location : str
        The grid location, one of "rho", "u", or "v".
    chunk_size : int
        The chunk size to apply.

    Returns
    -------
    dict
        Dictionary specifying the chunking strategy.
    """
    chunk_mapping = {
        "rho": {"eta_rho": chunk_size, "xi_rho": chunk_size},
        "u": {"eta_rho": chunk_size, "xi_u": chunk_size},
        "v": {"eta_v": chunk_size, "xi_rho": chunk_size},
    }
    return chunk_mapping.get(location, {})


def generate_coordinate_range(min_val: float, max_val: float, resolution: float):
>>>>>>> 63b0664a
    """Generate an array of target coordinates (e.g., latitude or longitude) within a
    specified range, with a resolution that is rounded to the nearest value of the form
    `1/n` (or integer).

    This method generates an array of target coordinates between the provided `min_val` and `max_val`
    values, ensuring that both `min_val` and `max_val` are included in the resulting range. The resolution
    is rounded to the nearest fraction of the form `1/n` or an integer, based on the input.

    Parameters
    ----------
    min_val : float
        The minimum value (in degrees) of the coordinate range (inclusive).

    max_val : float
        The maximum value (in degrees) of the coordinate range (inclusive).

    resolution : float
        The spacing (in degrees) between each coordinate in the array. The resolution will
        be rounded to the nearest value of the form `1/n` or an integer, depending on the size
        of the resolution value.

    Returns
    -------
    numpy.ndarray
        An array of target coordinates generated from the specified range, with the resolution
        rounded to a suitable fraction (e.g., `1/n`) or integer, depending on the input resolution.
    """
    # Find the closest fraction of the form 1/n or integer to match the resolution
    resolution_rounded = None
    min_diff = float("inf")  # Initialize the minimum difference as infinity

    # Search for the best fraction or integer approximation to the resolution
    for n in range(1, 1000):  # Try fractions 1/n, where n ranges from 1 to 999
        if resolution <= 1:
            fraction = (
                1 / n
            )  # For small resolutions (<= 1), consider fractions of the form 1/n
        else:
            fraction = n  # For larger resolutions (>1), consider integers (n)

        diff = abs(
            fraction - resolution
        )  # Calculate the difference between the fraction and the resolution

        if diff < min_diff:  # If the current fraction is a better approximation
            min_diff = diff
            resolution_rounded = fraction  # Update the best fraction (or integer) found

    # Adjust the start and end of the range to include integer values
    start_int = np.floor(min_val)  # Round the minimum value down to the nearest integer
    end_int = np.ceil(max_val)  # Round the maximum value up to the nearest integer

    # Generate the array of target coordinates, including both the min and max values
    target = np.arange(start_int, end_int + resolution_rounded, resolution_rounded)

    # Truncate any values that exceed max (including small floating point errors)
    target = target[target <= end_int + 1e-10]

    return target.astype(np.float32)


def generate_focused_coordinate_range(
    center: float,
    sc: float,
    min_val: float,
    max_val: float,
    N: int,
    stretch_factor: float = 3.0,
) -> tuple[np.ndarray, np.ndarray]:
    """Generate an array of target coordinates within [min_val, max_val] with two.

    resolution zones: a higher resolution region centered near `center` ± stretch_factor
    * `sc`, and coarser resolution outside.

    Parameters
    ----------
    min_val : float
        Minimum coordinate value (inclusive).
        Units: degrees or meters.
    max_val : float
        Maximum coordinate value (inclusive).
        Units: degrees or meters.
    center : float
        Coordinate around which to increase resolution.
        Units: degrees or meters.
    sc : float
        Width controlling the size of the high-resolution region.
        If 0, treated as a small default to avoid zero-width window.
        Units: degrees or meters.
    N : int
        Number of desired coordinate points.
    stretch_factor : float, default 3.0
        Multiplier for `sc` to define the width of the high-resolution window.

    Returns
    -------
    tuple of np.ndarray
        Tuple of two arrays:
        - centers: cell centers.
        - faces: cell faces.

    Notes
    -----
    - About 20% of the faces are placed in the high-resolution region.
    - Remaining faces are split evenly in the coarse resolution regions
    - Faces and centers are returned sorted and unique.
    """
    # Define the bounds of the high-res region
    if sc == 0.0:
        sc = 1
    low_bound = max(center - stretch_factor * sc, min_val)
    high_bound = min(center + stretch_factor * sc, max_val)

    # Decide how many points for high and low resolution
    high_res_points = int(N * 0.2)  # 20% of the points in high-res region
    low_res_points = N + 1 - high_res_points * 2  # rest split

    # First coarse region
    first_coarse_res_faces = (
        np.linspace(min_val, low_bound, low_res_points // 2, endpoint=False)
        if low_bound > 0
        else np.array([])
    )
    # High-res region faces (low_bound to high_bound)
    high_res_faces = np.linspace(low_bound, high_bound, high_res_points, endpoint=False)
    # Second coarse region
    second_coarse_res_faces = (
        np.linspace(
            high_bound,
            max_val,
            low_res_points - len(first_coarse_res_faces),
            endpoint=True,
        )
        if high_bound < max_val
        else np.array([])
    )

    faces = np.unique(
        np.concatenate(
            [first_coarse_res_faces, high_res_faces, second_coarse_res_faces]
        )
    )
    centers = (faces[:-1] + faces[1:]) / 2

    return centers, faces


def remove_edge_nans(
    field: xr.DataArray, xdim: str, layer_depth: xr.DataArray | None = None
) -> tuple[xr.DataArray, xr.DataArray | None]:
    """Remove NaN-only slices at the edges of a specified dimension.

    This function trims leading and trailing slices along the specified `xdim` where all values
    are NaN. It assumes that the data has only one other relevant dimension (typically depth).
    If `layer_depth` is provided, it is used instead of `field` to determine which slices are NaN-only.

    Parameters
    ----------
    field : xr.DataArray
        Input array to trim. May contain NaNs at the edges along `xdim`.
    xdim : str
        The dimension along which to remove NaN-only slices.
    layer_depth : xr.DataArray, optional
        Optional array to evaluate NaN positions. If not provided, `field` is used instead.

    Returns
    -------
    field : xr.DataArray
        Trimmed `field`, with leading and trailing NaN-only slices removed along `xdim`.
    layer_depth : xr.DataArray or None
        Trimmed `layer_depth`, if provided. Otherwise, returns None.

    Raises
    ------
    ValueError
        If `field` has more than one additional dimension besides `xdim`.

    Notes
    -----
    - If `xdim` is not in `field.dims`, no trimming is performed.
    - This is typically used for visualizing or extracting clean sections from 2D slices
      (e.g., vertical sections) that have NaNs at the spatial boundaries.
    """
    if xdim in field.dims:
        other_dims = [dim for dim in field.dims if dim != xdim]
        if len(other_dims) == 0:
            if layer_depth is not None:
                nan_mask = layer_depth.isnull()
            else:
                nan_mask = field.isnull()

        elif len(other_dims) == 1:
            depth_dim = other_dims[0]

            if layer_depth is not None:
                if depth_dim in layer_depth.dims:
                    nan_mask = layer_depth.isnull().sum(dim=depth_dim)
                else:
                    nan_mask = layer_depth.isnull()
            else:
                N = field.sizes[depth_dim]
                nan_mask = field.isnull().sum(dim=depth_dim) == N

        else:
            raise ValueError(
                f"Cannot trim along dimension '{xdim}': expected at most one other dimension, "
                f"but got {len(other_dims)} ({other_dims})."
            )

        valid_indices = np.where(nan_mask.values == 0)[0]

        if len(valid_indices) > 0:
            first_valid = valid_indices[0]
            last_valid = valid_indices[-1]
            field = field.isel({xdim: slice(first_valid, last_valid + 1)})
            if layer_depth is not None:
                layer_depth = layer_depth.isel(
                    {xdim: slice(first_valid, last_valid + 1)}
                )

    return field, layer_depth


def has_dask() -> bool:
    """Determine if the Dask package is installed.

    Returns
    -------
    bool
        `True` if package is found, `False` otherwise.

    """
    return find_spec("dask") is not None


def has_gcsfs() -> bool:
    """Determine if the GCSFS package is installed.

    Returns
    -------
    bool
        `True` if package is found, `False` otherwise.

    """
    return find_spec("gcsfs") is not None


def has_copernicus() -> bool:
    """Determine if the Copernicus Marine Toolkit package is installed.

    Returns
    -------
    bool
        `True` if package is found, `False` otherwise.

    """
    return find_spec("copernicusmarine") is not None


def normalize_longitude(lon: float, straddle: bool) -> float:
    """Normalize longitude to the appropriate range depending on whether the grid
    straddles the dateline.

    Parameters
    ----------
    lon : float
        Longitude in degrees (can be any value, including multiples of 360 or negative values).
    straddle : bool
        Whether the grid straddles the dateline. If True, output will be in (-180, 180];
        if False, output will be in [0, 360).
    Returns
    -------
    float
        Normalized longitude.
    """
    lon = lon % 360
    if straddle:
        return lon - 360 if lon > 180 else lon
    else:
        return lon + 360 if lon < 0 else lon


def infer_nominal_horizontal_resolution(
    grid_ds: xr.Dataset, lat: float | None = None
) -> float:
    """Estimate the nominal horizontal resolution of the ROMS grid in degrees at a
    specified latitude.

    This function calculates the average horizontal grid spacing (based on `pm` and `pn`),
    then converts that spacing from meters to degrees longitude, accounting for Earth's curvature
    and the cosine of the latitude.

    Parameters
    ----------
    grid_ds : xr.Dataset
        ROMS grid dataset containing `pm`, `pn`, and `lat_rho` coordinates.
    lat : float, optional
        Latitude (in degrees) at which to estimate resolution. If None, the average latitude
        over the grid is used.

    Returns
    -------
    float
        Estimated nominal horizontal resolution in degrees longitude.
    """
    if lat is None:
        # Use center of the domain in latitude
        lat = float((grid_ds.lat_rho.max() + grid_ds.lat_rho.min()) / 2)

    lat_rad = np.deg2rad(lat)

    # Mean grid spacing in meters (pm and pn are in 1/m)
    resolution_in_m = ((1 / grid_ds.pm).mean() + (1 / grid_ds.pn).mean()) / 2

    # Meters per degree at the equator
    meters_per_degree = 2 * np.pi * R_EARTH / 360

    # Adjust resolution to degrees longitude at the specified latitude
    resolution_in_degrees = resolution_in_m / (meters_per_degree * np.cos(lat_rad))

    return float(resolution_in_degrees)


def get_pkg_error_msg(purpose: str, package_name: str, option_name: str) -> str:
    """Generate an error message indicating how to install an optional dependency.

    Parameters
    ----------
    purpose : str
        Description of the feature the package enables.
    package_name : str
        The package name
    option_name : str
        The optional dependency containing the package

    Returns
    -------
    str
        The formatted error message
    """
    return textwrap.dedent(f"""\
        To use {purpose}, {package_name} is required but not installed. Install it with:
          • `pip install roms-tools[{option_name}]` or
          • `pip install {package_name}` or
          • `conda install {package_name}`
        Alternatively, install `roms-tools` with conda to include all dependencies.""")<|MERGE_RESOLUTION|>--- conflicted
+++ resolved
@@ -639,34 +639,7 @@
     return saved_filenames
 
 
-<<<<<<< HEAD
-def _generate_coordinate_range(min_val: float, max_val: float, resolution: float):
-=======
-def get_dask_chunks(location, chunk_size):
-    """Returns the appropriate Dask chunking dictionary based on grid location.
-
-    Parameters
-    ----------
-    location : str
-        The grid location, one of "rho", "u", or "v".
-    chunk_size : int
-        The chunk size to apply.
-
-    Returns
-    -------
-    dict
-        Dictionary specifying the chunking strategy.
-    """
-    chunk_mapping = {
-        "rho": {"eta_rho": chunk_size, "xi_rho": chunk_size},
-        "u": {"eta_rho": chunk_size, "xi_u": chunk_size},
-        "v": {"eta_v": chunk_size, "xi_rho": chunk_size},
-    }
-    return chunk_mapping.get(location, {})
-
-
 def generate_coordinate_range(min_val: float, max_val: float, resolution: float):
->>>>>>> 63b0664a
     """Generate an array of target coordinates (e.g., latitude or longitude) within a
     specified range, with a resolution that is rounded to the nearest value of the form
     `1/n` (or integer).
