import pytest
import numpy as np
import numpy.testing as npt
from scipy.ndimage import label
from roms_tools import Grid
from roms_tools.setup.topography import _compute_rfactor
<<<<<<< HEAD

=======
import os
import tempfile
>>>>>>> 24f4254f

class TestCreateGrid:
    def test_simple_regression(self):
        grid = Grid(nx=1, ny=1, size_x=100, size_y=100, center_lon=-20, center_lat=0, rot=0)

        expected_lat = np.array(
            [
                [-8.99249453e-01, -8.99249453e-01, -8.99249453e-01],
                [0.0, 0.0, 0.0],
                [ 8.99249453e-01,  8.99249453e-01,  8.99249453e-01],
            ]
        )
        expected_lon = np.array(
            [
                [339.10072286, 340.        , 340.89927714],
                [339.10072286, 340.        , 340.89927714],
                [339.10072286, 340.        , 340.89927714],
            ]
        )

        # TODO: adapt tolerances according to order of magnitude of respective fields
        npt.assert_allclose(grid.ds["lat_rho"], expected_lat, atol=1e-8)
        npt.assert_allclose(grid.ds["lon_rho"], expected_lon, atol=1e-8)

    def test_raise_if_domain_too_large(self):
        with pytest.raises(ValueError, match="Domain size has to be smaller"):
            Grid(nx=3, ny=3, size_x=30000, size_y=30000, center_lon=0, center_lat=51.5)

        # test grid with reasonable domain size
        grid = Grid(
            nx=3,
            ny=3,
            size_x=1800,
            size_y=2400,
            center_lon=-21,
            center_lat=61,
            rot=20,
        )
        assert isinstance(grid, Grid)


class TestGridFromFile:

    def test_roundtrip(self):
        """Test that creating a grid, saving it to file, and re-opening it is the same as just creating it."""
<<<<<<< HEAD
        ...
=======
        # Initialize a Grid object using the initializer
        grid_init = Grid(
            nx=10,
            ny=15,
            size_x=100.0,
            size_y=150.0,
            center_lon=0.0,
            center_lat=0.0,
            rot=0.0,
            topography_source='etopo5',
            smooth_factor=2,
            hmin=5.0,
            rmax=0.2
        )

        # Create a temporary file
        with tempfile.NamedTemporaryFile(delete=False) as tmpfile:
            filepath = tmpfile.name

        try:
            # Save the grid to a file
            grid_init.save(filepath)

            # Load the grid from the file
            grid_from_file = Grid.from_file(filepath)

            # Assert that the initial grid and the loaded grid are equivalent (including the 'ds' attribute)
            assert grid_init == grid_from_file

        finally:
            os.remove(filepath)
>>>>>>> 24f4254f


class TestTopography:
    def test_enclosed_regions(self):
        """Test that there are only two connected regions, one dry and one wet."""

        grid = Grid(
            nx=100,
            ny=100,
            size_x=1800,
            size_y=2400,
            center_lon=30,
            center_lat=61,
            rot=20,
        )

        reg, nreg = label(grid.ds.mask_rho)
        npt.assert_equal(nreg, 2)

    def test_rmax_criterion(self):

        grid = Grid(
            nx=100,
            ny=100,
            size_x=1800,
            size_y=2400,
            center_lon=30,
            center_lat=61,
            rot=20,
            smooth_factor=4,
            rmax=0.2,
        )
        r_eta, r_xi = _compute_rfactor(grid.ds.h) 
        rmax0 = np.max([r_eta.max(), r_xi.max()])
        npt.assert_array_less(rmax0, grid.rmax)

    def test_hmin_criterion(self):
        grid = Grid(
            nx=100,
            ny=100,
            size_x=1800,
            size_y=2400,
            center_lon=30,
            center_lat=61,
            rot=20,
            smooth_factor=2,
            rmax=0.2,
            hmin=5
        )

        assert np.less_equal(grid.hmin, grid.ds.h.min())
<<<<<<< HEAD
=======

>>>>>>> 24f4254f
<|MERGE_RESOLUTION|>--- conflicted
+++ resolved
@@ -4,12 +4,8 @@
 from scipy.ndimage import label
 from roms_tools import Grid
 from roms_tools.setup.topography import _compute_rfactor
-<<<<<<< HEAD
-
-=======
 import os
 import tempfile
->>>>>>> 24f4254f
 
 class TestCreateGrid:
     def test_simple_regression(self):
@@ -55,9 +51,7 @@
 
     def test_roundtrip(self):
         """Test that creating a grid, saving it to file, and re-opening it is the same as just creating it."""
-<<<<<<< HEAD
-        ...
-=======
+        
         # Initialize a Grid object using the initializer
         grid_init = Grid(
             nx=10,
@@ -89,7 +83,6 @@
 
         finally:
             os.remove(filepath)
->>>>>>> 24f4254f
 
 
 class TestTopography:
@@ -141,7 +134,3 @@
         )
 
         assert np.less_equal(grid.hmin, grid.ds.h.min())
-<<<<<<< HEAD
-=======
-
->>>>>>> 24f4254f
