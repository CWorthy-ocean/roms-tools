from dataclasses import dataclass, field
from datetime import datetime
from pathlib import Path
from typing import Optional, List, Dict, Union
import numpy as np
import xarray as xr
import cartopy.crs as ccrs
import logging
import matplotlib.pyplot as plt
import matplotlib.cm as cm
from roms_tools import Grid
from roms_tools.plot import _plot, _get_projection
from roms_tools.regrid import LateralRegridFromROMS
from roms_tools.utils import (
    _generate_coordinate_range,
    _remove_edge_nans,
    save_datasets,
)
from roms_tools.setup.utils import (
    gc_dist,
    get_river_tracer_defaults,
    get_tracer_metadata_dict,
    add_tracer_metadata_to_ds,
    to_float,
    _to_yaml,
    _from_yaml,
)


@dataclass(kw_only=True)
class CDRVolumePointSource:
    """Represents one or several volume sources of water with tracers at specific
    location(s). This class is particularly useful for modeling point sources of Carbon
    Dioxide Removal (CDR) forcing data, such as the injection of water and
    biogeochemical tracers, e.g., alkalinity (ALK) or dissolved inorganic carbon (DIC),
    through a pipe.

    Parameters
    ----------
    grid : Grid, optional
        Object representing the grid for spatial context.
    start_time : datetime
        Start time of the ROMS model simulation.
    end_time : datetime
        End time of the ROMS model simulation.
    model_reference_date : datetime, optional
        Reference date for converting absolute times to model-relative time. Defaults to Jan 1, 2000.
    releases : dict, optional
        A dictionary of existing releases. Defaults to empty dictionary.

    Attributes
    ----------
    ds : xr.Dataset
        The xarray dataset containing release metadata and forcing variables.
    """

    grid: Optional["Grid"] = None
    start_time: datetime
    end_time: datetime
    model_reference_date: datetime = datetime(2000, 1, 1)
    releases: Optional[dict] = field(default_factory=dict)

    ds: xr.Dataset = field(init=False, repr=False)

    def __post_init__(self):
        if self.start_time >= self.end_time:
            raise ValueError("`start_time` must be earlier than `end_time`.")

        # Start with an empty dataset representing zero releases
        ds = xr.Dataset(
            {
                "cdr_time": (["time"], np.empty(0)),
                "cdr_lon": (["ncdr"], np.empty(0)),
                "cdr_lat": (["ncdr"], np.empty(0)),
                "cdr_dep": (["ncdr"], np.empty(0)),
                "cdr_hsc": (["ncdr"], np.empty(0)),
                "cdr_vsc": (["ncdr"], np.empty(0)),
                "cdr_volume": (["time", "ncdr"], np.empty((0, 0))),
                "cdr_tracer": (["time", "ntracers", "ncdr"], np.empty((0, 34, 0))),
            },
            coords={
                "time": (["time"], np.empty(0)),
                "release_name": (["ncdr"], np.empty(0, dtype=str)),
            },
        )
        ds = add_tracer_metadata_to_ds(ds)
        self.ds = ds

        tracer_metadata = get_tracer_metadata_dict()
        self.releases["_tracer_metadata"] = tracer_metadata

        if self.releases:
<<<<<<< HEAD
            if "_metadata" not in self.releases:
                tracer_metadata = get_tracer_metadata_dict()
                self.releases["_tracer_metadata"] = tracer_metadata

=======
>>>>>>> 9e0bc2e1
            for name, params in self.releases.items():
                if name == "_tracer_metadata":
                    continue  # skip metadata entry
                self._validate_release_location(
                    name=name,
                    lat=params["lat"],
                    lon=params["lon"],
                    depth=params["depth"],
                )
                self._add_release_to_ds(name=name, **params)

    def add_release(
        self,
        *,
        name: str,
        lat: float,
        lon: float,
        depth: float,
        times: Optional[List[datetime]] = None,
        volume_fluxes: Union[float, List[float]] = 0.0,
        tracer_concentrations: Optional[Dict[str, Union[float, List[float]]]] = None,
        fill_values: Optional[str] = "auto",
    ):
        """Adds a release (point source) of water with tracers to the forcing dataset
        and dictionary.

        This method registers a point source at a specific location (latitude, longitude, and depth).
        The release includes both a volume flux of water and tracer
        concentrations, which can be constant or time-varying.

        Parameters
        ----------
        name : str
            Unique identifier for the release.
        lat : float or int
            Latitude of the release location in degrees North. Must be between -90 and 90.
        lon : float or int
            Longitude of the release location in degrees East. No restrictions on bounds.
        depth : float or int
            Depth of the release in meters. Must be non-negative.
        times : list of datetime.datetime, optional
            Explicit time points for volume fluxes and tracer concentrations. Defaults to [self.start_time, self.end_time] if None.

            Example: `times=[datetime(2022, 1, 1), datetime(2022, 1, 2), datetime(2022, 1, 3)]`

        volume_fluxes : float, int, or list of float/int, optional

            Volume flux(es) of the release in m³/s over time.

            - Constant: applies uniformly across the entire simulation period.
            - Time-varying: must match the length of `times`.

            Example:

            - Constant: `volume_fluxes=1000.0` (uniform across the entire simulation period).
            - Time-varying: `volume_fluxes=[1000.0, 1500.0, 2000.0]` (corresponds to each `times` entry).

        tracer_concentrations : dict, optional

            Dictionary of tracer names and their concentration values. The concentration values can be either
            a float/int (constant in time) or a list of float/int (time-varying).

            - Constant: applies uniformly across the entire simulation period.
            - Time-varying: must match the length of `times`.

            Default is an empty dictionary (`{}`) if not provided.
            Example:

            - Constant: `{"ALK": 2000.0, "DIC": 1900.0}`
            - Time-varying: `{"ALK": [2000.0, 2050.0, 2013.3], "DIC": [1900.0, 1920.0, 1910.2]}`
            - Mixed: `{"ALK": 2000.0, "DIC": [1900.0, 1920.0, 1910.2]}`

        fill_values : str, optional

            Strategy for filling missing tracer concentration values. Options:

            - "auto" (default): automatically set values to non-zero defaults
            - "zero": fill missing values with 0.0
        """
        # Check that the name is unique
        if name in self.releases:
            raise ValueError(f"A release with the name '{name}' already exists.")

        # Check that fill_values has proper string
        if fill_values not in ("auto", "zero"):
            raise ValueError(
                f"Invalid fill_values option: '{fill_values}'. "
                "Must be 'auto' or 'zero'."
            )

        # Set default for times if None
        if times is None:
            times = []

        # Set default for tracer_concentrations if None
        if tracer_concentrations is None:
            tracer_concentrations = {}

        # Fill in missing tracer concentrations
        defaults = get_river_tracer_defaults()
        for tracer_name in self.ds.tracer_name.values:
            if tracer_name not in tracer_concentrations:
                tracer_name = str(tracer_name)
                if tracer_name in ["temp", "salt"]:
                    tracer_concentrations[tracer_name] = defaults[tracer_name]
                else:
                    if fill_values == "auto":
                        tracer_concentrations[tracer_name] = defaults[tracer_name]
                    elif fill_values == "zero":
                        tracer_concentrations[tracer_name] = 0.0

        # Check input parameters
        self._input_checks(
            name=name,
            lat=lat,
            lon=lon,
            depth=depth,
            times=times,
            volume_fluxes=volume_fluxes,
            tracer_concentrations=tracer_concentrations,
        )

        # Convert integers to floats
        lat = float(lat)
        lon = float(lon)
        depth = float(depth)
        volume_fluxes = to_float(volume_fluxes)
        tracer_concentrations = {
            tracer: to_float(vals) for tracer, vals in tracer_concentrations.items()
        }

        # Extend volume fluxes and tracer_concentrations across simulation period if necessary
        times, volume_fluxes, tracer_concentrations = self._handle_simulation_endpoints(
            times, volume_fluxes, tracer_concentrations
        )

        # Validate release location
        self._validate_release_location(name=name, lat=lat, lon=lon, depth=depth)

        self._add_release_to_dict(
            name=name,
            lat=lat,
            lon=lon,
            depth=depth,
            times=times,
            volume_fluxes=volume_fluxes,
            tracer_concentrations=tracer_concentrations,
        )

        self._add_release_to_ds(
            name=name,
            lat=lat,
            lon=lon,
            depth=depth,
            times=times,
            volume_fluxes=volume_fluxes,
            tracer_concentrations=tracer_concentrations,
        )

    def _add_release_to_ds(
        self,
        *,
        name: str,
        lat: float,
        lon: float,
        depth: float,
        times: Optional[List[datetime]] = None,
        tracer_concentrations: Optional[Dict[str, Union[float, List[float]]]] = None,
        volume_fluxes: Union[float, List[float]] = 0.0,
    ):
        """Add the release data for a specific release to the forcing dataset."""

        # Convert times to datetime64[ns]
        times = np.array(times, dtype="datetime64[ns]")

        # Ensure reference date is also datetime64[ns]
        ref = np.datetime64(self.model_reference_date, "ns")

        # Compute model-relative times in days
        rel_times = (times - ref) / np.timedelta64(1, "D")

        # Merge with existing time dimension
        existing_times = (
            self.ds["time"].values
            if len(self.ds["time"]) > 0
            else np.array([], dtype="datetime64[ns]")
        )
        existing_rel_times = (
            self.ds["cdr_time"].values if len(self.ds["cdr_time"]) > 0 else []
        )
        union_times = np.union1d(existing_times, times)
        union_rel_times = np.union1d(existing_rel_times, rel_times)

        # Initialize a fresh dataset to accommodate the new release.
        # xarray does not handle dynamic resizing of dimensions well (e.g., increasing 'ncdr' by 1),
        # so we recreate the dataset with the updated size.
        ds = xr.Dataset()
        ds["time"] = ("time", union_times)
        ds["cdr_time"] = ("time", union_rel_times)
        ds = add_tracer_metadata_to_ds(ds)

        release_names = np.concatenate([self.ds.release_name.values, [name]])
        ds = ds.assign_coords({"release_name": (["ncdr"], release_names)})
        ds["cdr_lon"] = xr.zeros_like(ds.ncdr, dtype=np.float64)
        ds["cdr_lat"] = xr.zeros_like(ds.ncdr, dtype=np.float64)
        ds["cdr_dep"] = xr.zeros_like(ds.ncdr, dtype=np.float64)
        ds["cdr_hsc"] = xr.zeros_like(ds.ncdr, dtype=np.float64)
        ds["cdr_vsc"] = xr.zeros_like(ds.ncdr, dtype=np.float64)

        ds["cdr_volume"] = xr.zeros_like(ds.cdr_time * ds.ncdr, dtype=np.float64)
        ds["cdr_tracer"] = xr.zeros_like(
            ds.cdr_time * ds.ntracers * ds.ncdr, dtype=np.float64
        )

        # Retain previous experiment locations
        if len(self.ds["ncdr"]) > 0:
            for i in range(len(self.ds.ncdr)):
                for var_name in ["cdr_lon", "cdr_lat", "cdr_dep", "cdr_hsc", "cdr_vsc"]:
                    ds[var_name].loc[{"ncdr": i}] = self.ds[var_name].isel(ncdr=i)

        # Add the new experiment location
        for var_name, value in zip(
            ["cdr_lon", "cdr_lat", "cdr_dep", "cdr_hsc", "cdr_vsc"],
            [lon, lat, depth, 0.0, 0.0],
        ):
            ds[var_name].loc[{"ncdr": ds.sizes["ncdr"] - 1}] = np.float64(value)

        # Interpolate and retain previous experiment volume fluxes and tracer concentrations
        if len(self.ds["ncdr"]) > 0:
            for i in range(len(self.ds.ncdr)):
                interpolated = np.interp(
                    union_rel_times,
                    self.ds["cdr_time"].values,
                    self.ds["cdr_volume"].isel(ncdr=i).values,
                )
                ds["cdr_volume"].loc[{"ncdr": i}] = interpolated

                for n in range(len(self.ds.ntracers)):
                    interpolated = np.interp(
                        union_rel_times,
                        self.ds["cdr_time"].values,
                        self.ds["cdr_tracer"].isel(ntracers=n, ncdr=i).values,
                    )
                    ds["cdr_tracer"].loc[{"ntracers": n, "ncdr": i}] = interpolated

        # Handle new experiment volume fluxes and tracer concentrations
        if isinstance(volume_fluxes, list):
            interpolated = np.interp(union_rel_times, rel_times, volume_fluxes)
        else:
            interpolated = np.full(len(union_rel_times), volume_fluxes)

        ds["cdr_volume"].loc[{"ncdr": ds.sizes["ncdr"] - 1}] = interpolated

        for n in range(len(self.ds.ntracers)):
            tracer_name = ds.tracer_name[n].item()
            if isinstance(tracer_concentrations[tracer_name], list):
                interpolated = np.interp(
                    union_rel_times, rel_times, tracer_concentrations[tracer_name]
                )
            else:
                interpolated = np.full(
                    len(union_rel_times), tracer_concentrations[tracer_name]
                )

            ds["cdr_tracer"].loc[
                {"ntracers": n, "ncdr": ds.sizes["ncdr"] - 1}
            ] = interpolated

        self.ds = ds

    def _add_release_to_dict(self, name: str, **params):
        """Add the release data for a specific 'name' to the releases dictionary.

        Parameters
        ----------
        name : str
            The unique name for the release to be added to the dictionary.
        **params : keyword arguments
            Parameters to be added for the specific release (e.g., location, volume fluxes, etc.).
        """
        # Add the parameters to the dictionary under the given name
        if name not in self.releases:
            self.releases[name] = {}
        self.releases[name].update(params)

    def plot_volume_flux(self, start=None, end=None, releases="all"):
        """Plot the volume flux for each specified release within the given time range.

        Parameters
        ----------
        start : datetime or None
            Start datetime for the plot. If None, defaults to `self.start_time`.
        end : datetime or None
            End datetime for the plot. If None, defaults to `self.end_time`.
        releases : str, list of str, or "all", optional
            A string or list of release names to plot.
            If "all", the method will plot all releases.
            The default is "all".
        """

        start = start or self.start_time
        end = end or self.end_time

        # Handle "all" releases case
        if releases == "all":
            releases = [k for k in self.releases if k != "_tracer_metadata"]
        # Validate input for release names
        self._validate_release_input(releases)

        data = self.ds["cdr_volume"]

        self._plot_line(
            data,
            releases,
            start,
            end,
            title="Volume flux of release(s)",
            ylabel=r"m$^3$/s",
        )

    def plot_tracer_concentration(
        self, name: str, start=None, end=None, releases="all"
    ):
        """Plot the concentration of a given tracer for each specified release within
        the given time range.

        Parameters
        ----------
        name : str
            Name of the tracer to plot, e.g., "ALK", "DIC", etc.
        start : datetime or None
            Start datetime for the plot. If None, defaults to `self.start_time`.
        end : datetime or None
            End datetime for the plot. If None, defaults to `self.end_time`.
        releases : str, list of str, or "all", optional
            A string or list of release names to plot.
            If "all", the method will plot all releases.
            The default is "all".
        """
        start = start or self.start_time
        end = end or self.end_time

        # Handle "all" releases case
        if releases == "all":
            releases = [k for k in self.releases if k != "_tracer_metadata"]
        # Validate input for release names
        self._validate_release_input(releases)

        tracer_names = list(self.ds["tracer_name"].values)
        if name not in tracer_names:
            raise ValueError(
                f"Tracer '{name}' not found. Available: {', '.join(tracer_names)}"
            )

        tracer_index = tracer_names.index(name)
        data = self.ds["cdr_tracer"].isel(ntracers=tracer_index)

        if name == "temp":
            title = "Temperature of release water"
        elif name == "salt":
            title = "Salinity of release water"
        else:
            title = f"{name} concentration of release(s)"

        self._plot_line(
            data,
            releases,
            start,
            end,
            title=title,
            ylabel=f"{self.ds['tracer_unit'].isel(ntracers=tracer_index).values.item()}",
        )

    def _plot_line(self, data, releases, start, end, title="", ylabel=""):
        """Plots a line graph for the specified releases and time range."""
        colors = self._get_release_colors()

        fig, ax = plt.subplots(1, 1, figsize=(7, 4))
        for release in releases:
            ncdr = np.where(self.ds["release_name"].values == release)[0][0]
            data.isel(ncdr=ncdr).plot(
                ax=ax,
                linewidth=2,
                label=release,
                color=colors[release],
                marker="x",
            )

        if len(releases) > 0:
            ax.legend()

        ax.set(title=title, ylabel=ylabel)
        ax.set_xlim([start, end])

    def plot_location_top_view(self, releases="all"):
        """Plot the top-down view of release locations.

        Parameters
        ----------
        releases : list of str or str, optional
            A single release name (string) or a list of release names (strings) to plot.
            Default is 'all', which will plot all releases.

        Raises
        ------
        ValueError
            If `self.grid` is not set.
            If `releases` is not a string or list of strings.
            If any of the specified releases do not exist in `self.releases`.
        """
        # Ensure that the grid is provided
        if self.grid is None:
            raise ValueError(
                "A grid must be provided for plotting. Please pass a valid `Grid` object."
            )

        # Handle "all" releases case
        if releases == "all":
            releases = [k for k in self.releases if k != "_tracer_metadata"]

        # Validate input for release names
        self._validate_release_input(releases)

        # Proceed with plotting
        field = self.grid.ds.mask_rho
        lon_deg = self.grid.ds.lon_rho
        lat_deg = self.grid.ds.lat_rho
        if self.grid.straddle:
            lon_deg = xr.where(lon_deg > 180, lon_deg - 360, lon_deg)
        field = field.assign_coords({"lon": lon_deg, "lat": lat_deg})

        vmax = 6
        vmin = 0
        cmap = plt.colormaps.get_cmap("Blues")
        kwargs = {"vmax": vmax, "vmin": vmin, "cmap": cmap}

        trans = _get_projection(lon_deg, lat_deg)

        fig, ax = plt.subplots(1, 1, figsize=(13, 7), subplot_kw={"projection": trans})

        _plot(field, kwargs=kwargs, ax=ax, c=None, add_colorbar=False)

        proj = ccrs.PlateCarree()

        colors = self._get_release_colors()

        for name in releases:
            # transform coordinates to projected space
            transformed_lon, transformed_lat = trans.transform_point(
                self.releases[name]["lon"],
                self.releases[name]["lat"],
                proj,
            )

            ax.plot(
                transformed_lon,
                transformed_lat,
                marker="x",
                markersize=8,
                markeredgewidth=2,
                label=name,
                color=colors[name],
            )

        ax.set_title("Release locations")
        ax.legend(loc="center left", bbox_to_anchor=(1.1, 0.5))

    def plot_location_side_view(self, release: str = None):
        """Plot the release location from a side view, showing bathymetry sections along
        both fixed longitude and latitude.

        This method creates two plots:

        - A bathymetry section along a fixed longitude (latitudinal view),
          with the release location marked by an "x".
        - A bathymetry section along a fixed latitude (longitudinal view),
          with the release location also marked by an "x".

        Parameters
        ----------
        release : str, optional
            Name of the release to plot. If only one release is available,
            it is used by default. If multiple releases are available, this must be specified.

        Raises
        ------
        ValueError

            If `self.grid` is not set.
            If the specified `release` does not exist in `self.releases`.
            If no `release` is provided when multiple releases are available.
        """
        if self.grid is None:
            raise ValueError(
                "A grid must be provided for plotting. Please pass a valid `Grid` object."
            )

        valid_releases = [r for r in self.releases if r != "_tracer_metadata"]
        if release is None:
            if len(valid_releases) == 1:
                release = valid_releases[0]
            else:
                raise ValueError(
                    f"Multiple releases found: {valid_releases}. Please specify a single release to plot."
                )

        self._validate_release_input(release, list_allowed=False)

        def _plot_bathymetry_section(
            ax, h, dim, fixed_val, coord_deg, resolution, title
        ):
            """Plots a bathymetry section along a fixed latitude or longitude.

            Parameters
            ----------
            ax : matplotlib.axes.Axes
                The axis on which the plot will be drawn.

            h : xarray.DataArray
                The bathymetry data to plot.

            dim : str
                The dimension along which to plot the section, either "lat" or "lon".

            fixed_val : float
                The fixed value of latitude or longitude for the section.

            coord_deg : xarray.DataArray
                The array of latitude or longitude coordinates.

            resolution : float
                The resolution at which to generate the coordinate range.

            title : str
                The title for the plot.

            Returns
            -------
            None
                The function does not return anything. It directly plots the bathymetry section on the provided axis.
            """
            # Determine coordinate names and build target range
            var_range = _generate_coordinate_range(
                coord_deg.min().values, coord_deg.max().values, resolution
            )
            var_name = "lat" if dim == "lon" else "lon"
            range_da = xr.DataArray(
                var_range,
                dims=[var_name],
                attrs={"units": "°N" if var_name == "lat" else "°E"},
            )

            # Construct target coordinates for regridding
            target_coords = {dim: [fixed_val], var_name: range_da}
            regridder = LateralRegridFromROMS(h, target_coords)
            section = regridder.apply(h)
            section, _ = _remove_edge_nans(section, var_name)

            # Plot the bathymetry section
            section.plot(ax=ax, color="k")
            ax.fill_between(section[var_name], section.squeeze(), y2=0, color="#deebf7")
            ax.invert_yaxis()
            ax.set_xlabel("Latitude [°N]" if var_name == "lat" else "Longitude [°E]")
            ax.set_ylabel("Depth [m]")
            ax.set_title(title)

        # Prepare grid coordinates
        lon_deg = self.grid.ds.lon_rho
        lat_deg = self.grid.ds.lat_rho
        if self.grid.straddle:
            lon_deg = xr.where(lon_deg > 180, lon_deg - 360, lon_deg)

        resolution = self.grid._infer_nominal_horizontal_resolution()
        h = self.grid.ds.h.assign_coords({"lon": lon_deg, "lat": lat_deg})

        # Set up plot
        fig, axs = plt.subplots(2, 1, figsize=(7, 8))

        # Plot along fixed longitude
        _plot_bathymetry_section(
            ax=axs[0],
            h=h,
            dim="lon",
            fixed_val=self.releases[release]["lon"],
            coord_deg=lat_deg,
            resolution=resolution,
            title=f"Longitude: {self.releases[release]['lon']}°E",
        )

        colors = self._get_release_colors()

        axs[0].plot(
            self.releases[release]["lat"],
            self.releases[release]["depth"],
            color=colors[release],
            marker="x",
            markersize=8,
            markeredgewidth=2,
        )

        # Plot along fixed latitude
        _plot_bathymetry_section(
            ax=axs[1],
            h=h,
            dim="lat",
            fixed_val=self.releases[release]["lat"],
            coord_deg=lon_deg,
            resolution=resolution,
            title=f"Latitude: {self.releases[release]['lat']}°N",
        )
        axs[1].plot(
            self.releases[release]["lon"],
            self.releases[release]["depth"],
            color=colors[release],
            marker="x",
            markersize=8,
            markeredgewidth=2,
        )

        # Adjust layout and title
        fig.subplots_adjust(hspace=0.4)
        fig.suptitle(f"Release location for: {release}")

    def save(
        self,
        filepath: Union[str, Path],
    ) -> None:
        """Save the volume source with tracers to netCDF4 file.

        Parameters
        ----------
        filepath : Union[str, Path]
            The base path and filename for the output files.

        Returns
        -------
        List[Path]
            A list of `Path` objects for the saved files. Each element in the list corresponds to a file that was saved.
        """

        # Ensure filepath is a Path object
        filepath = Path(filepath)

        # Remove ".nc" suffix if present
        if filepath.suffix == ".nc":
            filepath = filepath.with_suffix("")

        dataset_list = [self.ds]
        output_filenames = [str(filepath)]

        saved_filenames = save_datasets(dataset_list, output_filenames)

        return saved_filenames

    def to_yaml(self, filepath: Union[str, Path]) -> None:
        """Export the parameters of the class to a YAML file, including the version of
        roms-tools.

        Parameters
        ----------
        filepath : Union[str, Path]
            The path to the YAML file where the parameters will be saved.
        """

        _to_yaml(self, filepath)

    @classmethod
    def from_yaml(cls, filepath: Union[str, Path]) -> "CDRVolumePointSource":
        """Create an instance of the CDRVolumePointSource class from a YAML file.

        Parameters
        ----------
        filepath : Union[str, Path]
            The path to the YAML file from which the parameters will be read.

        Returns
        -------
        CDRVolumePointSource
            An instance of the CDRVolumePointSource class.
        """
        filepath = Path(filepath)

        grid = Grid.from_yaml(filepath)
        params = _from_yaml(cls, filepath)

        return cls(grid=grid, **params)

    def _input_checks(
        self,
        name,
        lat,
        lon,
        depth,
        times,
        volume_fluxes,
        tracer_concentrations,
    ):
        """Perform various input checks on release parameters.

        - Checks that latitude is between -90 and 90.
        - Checks that depth is non-negative.
        - Ensures 'times' is a list of datetime objects and is monotonically increasing.
        - Verifies that times are within the defined start and end time.
        - Ensures volume fluxes is either a list of floats/ints or a single float/int.
        - Ensures each tracer concentration is either a float/int or a list of floats/ints.
        - Ensures the lengths of 'volume_fluxes' and 'tracer_concentrations' match the length of 'times' if they are lists.
        - Ensures all entries in 'volume_fluxes' and 'tracer_concentrations' are non-negative.
        """

        # Check that lat is valid
        if not (-90 <= lat <= 90):
            raise ValueError(
                f"Invalid latitude {lat}. Latitude must be between -90 and 90."
            )

        # Check that depth is non-negative
        if depth < 0:
            raise ValueError(
                f"Invalid depth {depth}. Depth must be a non-negative number."
            )

        # Ensure that times is a list of datetimes
        if not all(isinstance(t, datetime) for t in times):
            raise ValueError(
                f"If 'times' is provided, all entries must be datetime objects. Got: {[type(t) for t in times]}"
            )

        if len(times) > 0:
            if len(times) > 1:
                # Check that times is strictly monotonically increasing sequence
                if not all(t1 < t2 for t1, t2 in zip(times, times[1:])):
                    raise ValueError(
                        f"The 'times' list must be strictly monotonically increasing. Got: {[t for t in times]}"
                    )

            # Check that first time is not before start_time
            if times[0] < self.start_time:
                raise ValueError(
                    f"First entry in `times` ({times[0]}) cannot be before `self.start_time` ({self.start_time})."
                )

            # Check that last time is not after end_time
            if times[-1] > self.end_time:
                raise ValueError(
                    f"Last entry in `times` ({times[-1]}) cannot be after `self.end_time` ({self.end_time})."
                )

        # Ensure volume fluxes is either a list of floats/ints or a single float/int
        if not isinstance(volume_fluxes, (float, int)) and not (
            isinstance(volume_fluxes, list)
            and all(isinstance(v, (float, int)) for v in volume_fluxes)
        ):
            raise ValueError(
                "Invalid 'volume_fluxes' input: must be a float/int or a list of floats/ints."
            )

        # Ensure each tracer concentration is either a float/int or a list of floats/ints
        for key, val in tracer_concentrations.items():
            if not isinstance(val, (float, int)) and not (
                isinstance(val, list) and all(isinstance(v, (float, int)) for v in val)
            ):
                raise ValueError(
                    f"Invalid tracer concentration for '{key}': must be a float/int or a list of floats/ints."
                )

        # Ensure that time series for 'times', 'volume_fluxes', and 'tracer_concentrations' are all the same length
        num_times = len(times)

        # Check that volume fluxes is either a constant or has the same length as 'times'
        if isinstance(volume_fluxes, list) and len(volume_fluxes) != num_times:
            raise ValueError(
                f"The length of `volume_fluxes` ({len(volume_fluxes)}) does not match the length of `times` ({num_times})."
            )

        # Check that tracer_concentrations are either constants or have the same length as 'times'
        for key, tracer_values in tracer_concentrations.items():
            if isinstance(tracer_values, list) and len(tracer_values) != num_times:
                raise ValueError(
                    f"The length of tracer '{key}' ({len(tracer_values)}) does not match the length of `times` ({num_times})."
                )

        # Check that volume fluxes and tracer concentrations are valid
        if isinstance(volume_fluxes, (float, int)) and volume_fluxes < 0:
            raise ValueError(f"Volume flux must be non-negative. Got: {volume_fluxes}")
        elif isinstance(volume_fluxes, list) and not all(v >= 0 for v in volume_fluxes):
            raise ValueError(
                f"All entries in `volume_fluxes` must be non-negative. Got: {volume_fluxes}"
            )
        for key, tracer_values in tracer_concentrations.items():
            if key != "temp":
                if isinstance(tracer_values, (float, int)) and tracer_values < 0:
                    raise ValueError(
                        f"The concentration of tracer '{key}' must be non-negative. Got: {tracer_values}"
                    )
                elif isinstance(tracer_values, list) and not all(
                    c >= 0 for c in tracer_values
                ):
                    raise ValueError(
                        f"All entries in `tracer_concentrations['{key}']` must be non-negative. Got: {tracer_values}"
                    )

    def _handle_simulation_endpoints(self, times, volume_fluxes, tracer_concentrations):
        """Ensure that the release time series starts at self.start_time and ends at
        self.end_time.

        If `volume_fluxes` is a list and does not cover the endpoints, zero volume fluxes are added.
        Tracer concentrations are extended accordingly by duplicating endpoint values.
        """

        if len(times) > 0:
            # Handle start_time
            if times[0] != self.start_time:
                if isinstance(volume_fluxes, list):
                    volume_fluxes.insert(0, 0.0)

                for key, vals in tracer_concentrations.items():
                    if isinstance(vals, list):
                        vals.insert(0, vals[0])

                times.insert(0, self.start_time)

            # Handle end_time
            if times[-1] != self.end_time:
                if isinstance(volume_fluxes, list):
                    volume_fluxes.append(0.0)

                for key, vals in tracer_concentrations.items():
                    if isinstance(vals, list):
                        vals.append(vals[-1])

                times.append(self.end_time)

        else:
            times = [self.start_time, self.end_time]

        return times, volume_fluxes, tracer_concentrations

    def _validate_release_location(self, name, lat, lon, depth):
        """Validates the closest grid location for a release site.

        This function ensures that the given release site (lat, lon, depth) lies
        within the ocean portion of the model grid domain. It:

        - Checks if the point is within the grid domain (with buffer for boundary artifacts).
        - Verifies that the location is not on land.
        - Verifies that the location is not below the seafloor.

        Parameters
        ----------
        name : str
            A unique identifier for the release location.
        lat : float
            Latitude of the release location.
        lon : float
            Longitude of the release location.
        depth : float
            Depth (positive, in meters) of the release location.

        Raises
        ------
        ValueError
            If the location is:
                - Outside the model grid.
                - On the boundary of the grid domain (eta_rho, xi_rho = 0 or max).
                - On land (based on `mask_rho`).
                - Below the ocean bottom (`h < depth`).
        Warning
            If no grid is available to validate the location.
        """
        if self.grid:
            # Adjust longitude based on whether it crosses the International Date Line (straddle case)
            if self.grid.straddle:
                lon = xr.where(lon > 180, lon - 360, lon)
            else:
                lon = xr.where(lon < 0, lon + 360, lon)

            dx = 1 / self.grid.ds.pm
            dy = 1 / self.grid.ds.pn
            max_grid_spacing = np.sqrt(dx**2 + dy**2) / 2

            # Compute great-circle distance to all grid points
            dist = gc_dist(self.grid.ds.lon_rho, self.grid.ds.lat_rho, lon, lat)
            dist_min = dist.min(dim=["eta_rho", "xi_rho"])

            if (dist_min > max_grid_spacing).all():
                raise ValueError(
                    f"Release site '{name}' is outside of the grid domain. "
                    "Ensure the provided (lat, lon) falls within the model grid extent."
                )

            # Find the indices of the closest grid cell
            indices = np.where(dist == dist_min)
            eta_rho = indices[0][0]
            xi_rho = indices[1][0]

            eta_max = self.grid.ds.sizes["eta_rho"] - 1
            xi_max = self.grid.ds.sizes["xi_rho"] - 1

            if eta_rho in [0, eta_max] or xi_rho in [0, xi_max]:
                raise ValueError(
                    f"Release site '{name}' is located too close to the grid boundary. "
                    "Place release location (lat, lon) away from grid boundaries."
                )

            if self.grid.ds.mask_rho[eta_rho, xi_rho].values == 0:
                raise ValueError(
                    f"Release site '{name}' is on land. "
                    "Please provide coordinates (lat, lon) over ocean."
                )

            if self.grid.ds.h[eta_rho, xi_rho].values < depth:
                raise ValueError(
                    f"Release site '{name}' lies below the seafloor. "
                    f"Seafloor depth is {self.grid.ds.h[eta_rho, xi_rho].values:.2f} m, "
                    f"but requested depth is {depth:.2f} m. Adjust depth or location (lat, lon)."
                )

        else:
            logging.warning(
                "Grid not provided: cannot verify whether the specified lat/lon/depth location is within the domain or on land. "
                "Please check manually or provide a grid when instantiating the class."
            )

    def _validate_release_input(self, releases, list_allowed=True):
        """Validates the input for release names in plotting methods to ensure they are
        in an acceptable format and exist within the set of valid releases.

        This method ensures that the `releases` parameter is either a single release name (string) or a list
        of release names (strings), and checks that each release exists in the set of valid releases.

        Parameters
        ----------
        releases : str or list of str
            A single release name as a string, or a list of release names (strings) to validate.

        list_allowed : bool, optional
            If `True`, a list of release names is allowed. If `False`, only a single release name (string)
            is allowed. Default is `True`.

        Raises
        ------
        ValueError
            If `releases` is not a string or list of strings, or if any release name is invalid (not in `self.releases`).

        Notes
        -----
        This method checks that the `releases` input is in a valid format (either a string or a list of strings),
        and ensures each release is present in the set of valid releases defined in `self.releases`. Invalid releases
        are reported in the error message.

        If `list_allowed` is set to `False`, only a single release name (string) will be accepted. Otherwise, a
        list of release names is also acceptable.
        """

        # Ensure that a list of releases is only allowed if `list_allowed` is True
        if not list_allowed and not isinstance(releases, str):
            raise ValueError(
                f"Only a single release name (string) is allowed. Got: {releases}"
            )

        if isinstance(releases, str):
            releases = [releases]  # Convert to list if a single string is provided
        elif isinstance(releases, list):
            if not all(isinstance(r, str) for r in releases):
                raise ValueError("All elements in `releases` list must be strings.")
        else:
            raise ValueError(
                "`releases` should be a string (single release name) or a list of strings (release names)."
            )

        # Validate that the specified releases exist in self.releases
        valid_releases = [k for k in self.releases if k != "_tracer_metadata"]
        invalid_releases = [
            release for release in releases if release not in valid_releases
        ]
        if invalid_releases:
            raise ValueError(f"Invalid releases: {', '.join(invalid_releases)}")

    def _get_release_colors(self):
        """Returns a dictionary of colors for the valid releases, based on a consistent
        colormap.

        Parameters
        ----------
        None

        Returns
        -------
        dict
            A dictionary where the keys are release names and the values are their corresponding colors,
            assigned based on the order of releases in the valid releases list.

        Raises
        ------
        ValueError
            If the number of valid releases exceeds the available colormap capacity.

        Notes
        -----
        The colormap is chosen dynamically based on the number of valid releases:

        - If there are 10 or fewer releases, the "tab10" colormap is used.
        - If there are more than 10 but fewer than or equal to 20 releases, the "tab20" colormap is used.
        - For more than 20 releases, the "tab20b" colormap is used.
        """

        valid_releases = [k for k in self.releases if k != "_tracer_metadata"]

        # Determine the colormap based on the number of releases
        if len(valid_releases) <= 10:
            color_map = cm.get_cmap("tab10")
        elif len(valid_releases) <= 20:
            color_map = cm.get_cmap("tab20")
        else:
            color_map = cm.get_cmap("tab20b")

        # Ensure the number of releases doesn't exceed the available colormap capacity
        if len(valid_releases) > color_map.N:
            raise ValueError(
                f"Too many releases. The selected colormap supports up to {color_map.N} releases."
            )

        # Create a dictionary of colors based on the release indices
        colors = {name: color_map(i) for i, name in enumerate(valid_releases)}

        return colors<|MERGE_RESOLUTION|>--- conflicted
+++ resolved
@@ -90,13 +90,10 @@
         self.releases["_tracer_metadata"] = tracer_metadata
 
         if self.releases:
-<<<<<<< HEAD
             if "_metadata" not in self.releases:
                 tracer_metadata = get_tracer_metadata_dict()
                 self.releases["_tracer_metadata"] = tracer_metadata
 
-=======
->>>>>>> 9e0bc2e1
             for name, params in self.releases.items():
                 if name == "_tracer_metadata":
                     continue  # skip metadata entry
