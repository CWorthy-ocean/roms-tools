--- conflicted
+++ resolved
@@ -3,16 +3,9 @@
 import xarray as xr
 import numpy as np
 
-<<<<<<< HEAD
 def _plot(grid_ds, field=None, depth_contours=False, straddle=False, c='red', title="", kwargs={}):
 
     if field is None:
-=======
-
-def _plot(grid_ds, field=None, straddle=False, c="red", kwargs={}):
-    lon_deg = grid_ds["lon_rho"]
-    lat_deg = grid_ds["lat_rho"]
->>>>>>> 4e3b07e1
 
         lon_deg = grid_ds["lon_rho"]
         lat_deg = grid_ds["lat_rho"]
@@ -49,12 +42,8 @@
     proj = ccrs.PlateCarree()
 
     trans = ccrs.NearsidePerspective(
-<<<<<<< HEAD
             central_longitude=lon_deg.mean().values,
             central_latitude=lat_deg.mean().values
-=======
-        central_longitude=lon_deg.mean().values, central_latitude=lat_deg.mean().values
->>>>>>> 4e3b07e1
     )
 
 
@@ -89,10 +78,7 @@
     ax.set_title(title)
         
     if field is not None:
-<<<<<<< HEAD
-        p = ax.pcolormesh(
-                lon_deg, lat_deg, field, transform=proj, **kwargs
-        )
+        p = ax.pcolormesh(lon_deg, lat_deg, field, transform=proj, **kwargs)
         plt.colorbar(p, label=f"{field.long_name} [{field.units}]")
 
     if depth_contours:
@@ -163,7 +149,3 @@
     field.plot()
     ax.set_title(title)
     ax.grid()
-=======
-        p = ax.pcolormesh(lon_deg, lat_deg, field, transform=proj, **kwargs)
-        plt.colorbar(p, label=f"{field.long_name} [{field.units}]")
->>>>>>> 4e3b07e1
