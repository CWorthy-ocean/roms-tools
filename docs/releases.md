# Release notes

## v3.1.0 (unreleased)

### New Features

### Breaking Changes

### Internal Changes

### Documentation

### Bugfixes

<<<<<<< HEAD
* Add a validation step that makes sure that river names in the source river dataset are unique ([#378](https://github.com/CWorthy-ocean/roms-tools/pull/378))
=======
* Fix bug incorrectly identifying CDR releases as outside the domain ([#377](https://github.com/CWorthy-ocean/roms-tools/pull/377))
>>>>>>> bf999331

## v3.0.0

### New Features

* Visualize Gaussian distribution associated with CDR releases ([#345](https://github.com/CWorthy-ocean/roms-tools/pull/345))
* Make `Grid.from_file()` more robust for non-ROMS-Tools-generated grids ([#365](https://github.com/CWorthy-ocean/roms-tools/pull/365))
* Optimize wind drop-off calculation to avoid out-of-memory errors ([#367](https://github.com/CWorthy-ocean/roms-tools/pull/367))
* Option to stream ERA5 data directly from the cloud so that users do not have to pre-download ERA5 data ([#357](https://github.com/CWorthy-ocean/roms-tools/pull/357))
* Option for wind drop-off near the coasts in `SurfaceForcing` ([#351](https://github.com/CWorthy-ocean/roms-tools/pull/351))
* Option to ignore coarse dimensions when partitioning ([#348](https://github.com/CWorthy-ocean/roms-tools/pull/348))
* Ensure clean initialization of `SurfaceForcing` with ERA5 data (no warnings) ([#337](https://github.com/CWorthy-ocean/roms-tools/pull/337))
* Handle duplicate time entries in source data ([#336](https://github.com/CWorthy-ocean/roms-tools/pull/336))
* Set BGC tracers in rivers to non-zero default values ([#326](https://github.com/CWorthy-ocean/roms-tools/pull/326))
* Add `.get_tracer_metadata()` method to `VolumeRelease` and `TracerPerturbation` to allow users to inspect expected tracer units ahead of time ([#327](https://github.com/CWorthy-ocean/roms-tools/pull/327))
* Include tracer units in CDR forcing YAML files ([#327](https://github.com/CWorthy-ocean/roms-tools/pull/327))
* Add `CDRForcing` as a unified interface for CDR releases with and without volume flux ([#301](https://github.com/CWorthy-ocean/roms-tools/pull/301))
* Introduce `TracerPerturbation` for tracer-only CDR scenarios ([#301](https://github.com/CWorthy-ocean/roms-tools/pull/301))
* Add `.plot_tracer_flux()` method for visualizing tracer flux time series ([#301](https://github.com/CWorthy-ocean/roms-tools/pull/301))
* Allow bigger grid sizes of up to 25000 km ([#311](https://github.com/CWorthy-ocean/roms-tools/pull/311))
* Allow larger bottom control parameter `theta_b` up to 10 ([#317](https://github.com/CWorthy-ocean/roms-tools/pull/317))

### Breaking Changes

* Remove class `CDRVolumePointSource` ([#301](https://github.com/CWorthy-ocean/roms-tools/pull/301))
* Require users to explicitly construct `VolumeRelease` and `TracerPerturbation` objects ([#301](https://github.com/CWorthy-ocean/roms-tools/pull/301))
* Drop support for Python 3.10 ([#309](https://github.com/CWorthy-ocean/roms-tools/pull/309))

### Internal Changes

* Introduce Pydantic `Release` object refactoring the `CDRVolumePointSource` ([#298](https://github.com/CWorthy-ocean/roms-tools/pull/298))
* Add zero padding to `partition_netcdf` file numbers in filenames ([#300](https://github.com/CWorthy-ocean/roms-tools/pull/300))
* Refactor `Release` into its own module with subclassing (`VolumeRelease`, `TracerPerturbation`) ([#301](https://github.com/CWorthy-ocean/roms-tools/pull/301))
* Add new core classes: `ReleaseSimulationManager`, `ReleaseCollector`, and `CDRForcingDatasetBuilder` ([#301](https://github.com/CWorthy-ocean/roms-tools/pull/301))

### Documentation

* Update example notebook demonstrating new `CDRForcing` workflow and release configuration ([#301](https://github.com/CWorthy-ocean/roms-tools/pull/301))
* Example notebooks now use updated unified BGC datasets ([#320](https://github.com/CWorthy-ocean/roms-tools/pull/320))

### Bugfixes

* Fix plotting `ROMSOutput` for grids that straddle the dateline ([#347](https://github.com/CWorthy-ocean/roms-tools/pull/347))
* Report topography source path in NetCDF grid file so that the sequence `Grid.from_file()` --> `grid.to_yaml()` works ([#353](https://github.com/CWorthy-ocean/roms-tools/pull/353))
* Fix bug related to passing an `ax` to plotting methods ([#325](https://github.com/CWorthy-ocean/roms-tools/pull/325))
* Fix bug for `grid = Grid.from_file()` --> `grid.to_yaml()` sequence ([#334](https://github.com/CWorthy-ocean/roms-tools/pull/334))
* Fix handling of optional variables in Unified BGC datasets ([#320](https://github.com/CWorthy-ocean/roms-tools/pull/320))

## v2.7.0

### New Features

* New class `CDRVolumePointSource` for creating Carbon Dioxide Removal (CDR) forcing in ROMS simulations. It supports point-source injection of water and BGC tracers at fixed locations, designed for field-scale deployments, where localized mixing is essential ([#295](https://github.com/CWorthy-ocean/roms-tools/pull/295))
* `TidalForcing` class now works with original (rather than postprocessed) TPXO data ([#254](https://github.com/CWorthy-ocean/roms-tools/pull/254))

### Breaking Changes

* `TidalForcing` class now expects original (rather than postprocessed) TPXO data. See documentation for details. ([#254](https://github.com/CWorthy-ocean/roms-tools/pull/254))

### Internal Changes

* Correct default value for NOx from 1e-13 to 1e-12 kg/m2/s ([#294](https://github.com/CWorthy-ocean/roms-tools/pull/294))
* The `TidalForcing` class now correctly handles staggered grid of TPXO data ([#254](https://github.com/CWorthy-ocean/roms-tools/pull/254))
* The `TidalForcing` class now includes enhanced and more robust constituent correction, making it compatible with newer TPXO products ([#254](https://github.com/CWorthy-ocean/roms-tools/pull/254))
* The  Self-Attraction and Loading (SAL) correction for the tidal forcing is sourced internally from the TPXO09v2a dataset since it is not included in the regularly updated TPXO datasets ([#254](https://github.com/CWorthy-ocean/roms-tools/pull/254))

### Documentation

* Updated documentation for the `TidalForcing` class and its dataset requirements ([#254](https://github.com/CWorthy-ocean/roms-tools/pull/254))

## v2.6.2

### New Features

* Enable reading from unified BGC dataset ([#274](https://github.com/CWorthy-ocean/roms-tools/pull/274))

### Internal Changes

* Refactoring of `InitialConditions`, `BoundaryForcing`, and `SurfaceForcing` to accommodate optional variable names ([#274](https://github.com/CWorthy-ocean/roms-tools/pull/274))
* Modification of the `Dataset` class including the `choose_subdomain` method, the capability to handle fractional days in a climatology, and the addition of a `needs_lateral_fill` attribute ([#274](https://github.com/CWorthy-ocean/roms-tools/pull/274))
* Separation of `river_flux` variable into `river_index` and `river_fraction` ([#291](https://github.com/CWorthy-ocean/roms-tools/pull/291))

## v2.6.1

### New Features

* Support to regrid ROMS output data onto lat-lon-z grid ([#286](https://github.com/CWorthy-ocean/roms-tools/pull/286))

### Internal Changes

* Rename `river_location` to `river_flux` ([#283](https://github.com/CWorthy-ocean/roms-tools/pull/283))

### Bugfixes

## v2.6.0

### New Features

* Support to plot ROMS output data at lat/lon locations ([#277](https://github.com/CWorthy-ocean/roms-tools/pull/277))
* Support to plot ROMS output data along sections of fixed latitude or longitude ([#278](https://github.com/CWorthy-ocean/roms-tools/pull/278))
* Support to plot ROMS output data at fixed depth ([#279](https://github.com/CWorthy-ocean/roms-tools/pull/279))
* Support for saving a figure of ROMS output data ([#280](https://github.com/CWorthy-ocean/roms-tools/pull/280))

### Internal Changes

* Unfreeze arguments in all dataclasses ([#276](https://github.com/CWorthy-ocean/roms-tools/pull/276))
* Integration with xesmf for horizontal regridding from ROMS ([#277](https://github.com/CWorthy-ocean/roms-tools/pull/277))
* Computation of nominal horizontal resolution in degrees ([#278](https://github.com/CWorthy-ocean/roms-tools/pull/278))
* Integration with xgcm and numba for vertical regridding from ROMS ([#279](https://github.com/CWorthy-ocean/roms-tools/pull/279))

## v2.5.0

### New Features

* Support for creating multi-cell rivers ([#258](https://github.com/CWorthy-ocean/roms-tools/pull/258))
* Support for writing and reading single-cell and multi-cell rivers to/from YAML ([#258](https://github.com/CWorthy-ocean/roms-tools/pull/258))
* Enable plotting ROMS output without boundary; helpful because boundary for ROMS diagnostics consists of zeros ([#265](https://github.com/CWorthy-ocean/roms-tools/pull/265))
* Nicer y-labels for depth plots ([#265](https://github.com/CWorthy-ocean/roms-tools/pull/265))
* Option to enable or disable adjusting for SSH in depth coordinate calculation for `ROMSOutput` ([#269](https://github.com/CWorthy-ocean/roms-tools/pull/269))

### Breaking Changes

* Deprecate `type` parameter in `ROMSOutput` ([#253](https://github.com/CWorthy-ocean/roms-tools/pull/253))
* Write and read the parameter `bypass_validation` to/from YAML ([#249](https://github.com/CWorthy-ocean/roms-tools/pull/249))
* Refactor `Nesting` class and renamed it to `ChildGrid` class to ensure definite serialization ([#250](https://github.com/CWorthy-ocean/roms-tools/pull/250))

### Internal Changes

* Enforce double precision on source data to ensure reproducible results ([#244](https://github.com/CWorthy-ocean/roms-tools/pull/244))
* Results produced with vs. without Dask in test suite now pass with `xr.testing.assert_equal` confirming reproducibility ([#244](https://github.com/CWorthy-ocean/roms-tools/pull/244))
* Document the option for `start_time = None` and `end_time = None` in the docstrings for `BoundaryForcing` and `SurfaceForcing`, specifying that when both are `None`, no time filtering is applied to the data. Also, ensure a warning is raised in this case to inform the user. ([#249](https://github.com/CWorthy-ocean/roms-tools/pull/249))
* Move conversion to double precision to after choosing subdomain of source data, ensuring a speed-up in grid generation and other forcing datasets that do not use Dask ([#264](https://github.com/CWorthy-ocean/roms-tools/pull/264))

### Documentation

* Documentation on how to use ROMS-Tools with Dask ([#245](https://github.com/CWorthy-ocean/roms-tools/pull/245))
* More detailed documentation of `ROMSOutput` ([#269](https://github.com/CWorthy-ocean/roms-tools/pull/269))

### Bugfixes

## v2.4.0

### New Features

* Introduce new parameter `coarse_grid_mode` for `SurfaceForcing`. The default `coarse_grid_mode = "auto"` automatically decides whether it makes sense to interpolate onto the coarse grid, which saves computations ([#228](https://github.com/CWorthy-ocean/roms-tools/pull/228))
* New default for `correct_radiation` in `SurfaceForcing` is `True` ([#228](https://github.com/CWorthy-ocean/roms-tools/pull/228))
* New default for `bathymetry` in `Grid.plot()` is `True` ([#234](https://github.com/CWorthy-ocean/roms-tools/pull/234))
* New default for `group` in `SurfaceForcing.save()` and `BoundaryForcing.save()` is `True` ([#236](https://github.com/CWorthy-ocean/roms-tools/pull/236))
* Option to adjust depth for sea surface height when creating `InitialConditions` and `BoundaryForcing` ([#240](https://github.com/CWorthy-ocean/roms-tools/pull/240))
* New parameter `horizontal_chunk_size` for `InitialConditions`, which ensures the feasibility of processing initial conditions for large domains, both in terms of memory footprint and compute times ([#241](https://github.com/CWorthy-ocean/roms-tools/pull/241))

### Breaking Changes

* Remove support for partitioning files upon saving ([#221](https://github.com/CWorthy-ocean/roms-tools/pull/221))
* Remove parameter `use_coarse_grid` for `SurfaceForcing` class ([#228](https://github.com/CWorthy-ocean/roms-tools/pull/228))
* Remove parameter `filepath_grid` from `RiverForcing.save()` method ([#232](https://github.com/CWorthy-ocean/roms-tools/pull/232))

### Internal Changes

* Parallelize computation of radiation correction, leading to a hugely improved memory footprint for surface forcing generation ([#227](https://github.com/CWorthy-ocean/roms-tools/pull/227))
* For computation of radiation correction, swap order of temporal and spatial interpolation to further improve memory footprint ([#227](https://github.com/CWorthy-ocean/roms-tools/pull/227))
* Write river locations into river forcing file rather than into grid file ([#232](https://github.com/CWorthy-ocean/roms-tools/pull/232))
* When appropriate, only compare data hashes rather than file hashes in automated test suite ([#235](https://github.com/CWorthy-ocean/roms-tools/pull/235))
* Slightly shift one of the test grids away from the Greenwich meridian ([#235](https://github.com/CWorthy-ocean/roms-tools/pull/235))
* The partitioning functions are moved to their own subdirectory `tiling` ([#236](https://github.com/CWorthy-ocean/roms-tools/pull/236))
* Internal refactoring of depth coordinate computation ([#240](https://github.com/CWorthy-ocean/roms-tools/pull/240))

### Documentation

* New features and defaults are documented for `SurfaceForcing` (([#228](https://github.com/CWorthy-ocean/roms-tools/pull/228))
* Improvements to the notebook that documents the partioning functionality ([#236](https://github.com/CWorthy-ocean/roms-tools/pull/236))
* Document the option to adjust depth for sea surface height ([#240](https://github.com/CWorthy-ocean/roms-tools/pull/240))
* More realistic, higher-resolution domains in the example notebooks, which use the SRTM15 topography to discourage the user from employing the default ETOPO5 topography ([#241](https://github.com/CWorthy-ocean/roms-tools/pull/241))

### Bugfixes

* Fix bug in validation step for surface forcing ([#227](https://github.com/CWorthy-ocean/roms-tools/pull/227))

## v2.3.0

### New Features

* `ROMSOutput` class for analyzing ROMS model output ([#217](https://github.com/CWorthy-ocean/roms-tools/pull/217))

### Bugfixes

* Correctly handle list of files in `source` and `bgc_source` in YAML files ([#218](https://github.com/CWorthy-ocean/roms-tools/pull/218))

## v2.2.1

### Bugfixes

* Correctly write Pathlib `bgc_source` to YAML file ([#215](https://github.com/CWorthy-ocean/roms-tools/pull/215))

## v2.2.0

### Bugfixes

* Fix bug in validation of tidal forcing which led to memory blow-ups ([#211](https://github.com/CWorthy-ocean/roms-tools/pull/211))
* Make sure correct masks are used for validation ([#214](https://github.com/CWorthy-ocean/roms-tools/pull/214))
* Correctly write Pathlib objects to YAML file ([#212](https://github.com/CWorthy-ocean/roms-tools/pull/212))

## v2.1.0

### New Features

* Nesting capability ([#204](https://github.com/CWorthy-ocean/roms-tools/pull/204))
* Option to bypass validation ([#206](https://github.com/CWorthy-ocean/roms-tools/pull/206))
* Latitude and longitude labels are added to spatial plots ([#208](https://github.com/CWorthy-ocean/roms-tools/pull/208))

### Internal Changes

* Dirty tagging in the versioning has been removed ([#202](https://github.com/CWorthy-ocean/roms-tools/pull/202)).

### Documentation

* Release notes have been added to the documentation ([#202](https://github.com/CWorthy-ocean/roms-tools/pull/202)).

### Bugfixes

* Bug with radiation correction in surface forcing has been fixed ([#209](https://github.com/CWorthy-ocean/roms-tools/pull/209)).

## v2.0.0

### New Features

* This release supports more accurate topography regridded from SRTM15, but also still supports the previous ETOPO5 topography ([#172](https://github.com/CWorthy-ocean/roms-tools/pull/172)).
* The land mask is improved since it is now inferred from a separate coastline dataset rather than from the regridded topography ([#172](https://github.com/CWorthy-ocean/roms-tools/pull/172)).

### Breaking Changes

* The topography format is no longer backward compatible. The syntax for specifying the topography source has changed ([#172](https://github.com/CWorthy-ocean/roms-tools/pull/172)). The new format is
```
grid = Grid(topography_source={"name": "ETOPO5"})
```
instead of the  previous format
```
grid = Grid(topography_source="ETOPO5")
```

### Internal Changes

* Topography regridding function has been generalized ([#172](https://github.com/CWorthy-ocean/roms-tools/pull/172)).
* The classes {py:obj}`roms_tools.setup.datasets.ETOPO5Dataset` and {py:obj}`roms_tools.setup.datasets.SRTM15Dataset` have been introduced ([#172](https://github.com/CWorthy-ocean/roms-tools/pull/172)).
* The {py:obj}`roms_tools.setup.datasets.Dataset` class has been made more performant by
    - ensuring that global datasets are only concatenated along the longitude dimension when necessary and
    - restricting to the necessary latitute range first before concatenation ([#172](https://github.com/CWorthy-ocean/roms-tools/pull/172)).
* Layer and interface depths are not computed as part of grid generation any longer because this can blow memory for large domains. Instead, layer and interface depths are only computed when needed as part of initial conditions and boundary forcing generation ([#172](https://github.com/CWorthy-ocean/roms-tools/pull/172)).

### Documentation

* SRTM15 topography examples have been added to the documentation ([#172](https://github.com/CWorthy-ocean/roms-tools/pull/172)).

### Bugfixes<|MERGE_RESOLUTION|>--- conflicted
+++ resolved
@@ -12,11 +12,8 @@
 
 ### Bugfixes
 
-<<<<<<< HEAD
+* Fix bug incorrectly identifying CDR releases as outside the domain ([#377](https://github.com/CWorthy-ocean/roms-tools/pull/377))
 * Add a validation step that makes sure that river names in the source river dataset are unique ([#378](https://github.com/CWorthy-ocean/roms-tools/pull/378))
-=======
-* Fix bug incorrectly identifying CDR releases as outside the domain ([#377](https://github.com/CWorthy-ocean/roms-tools/pull/377))
->>>>>>> bf999331
 
 ## v3.0.0
 
