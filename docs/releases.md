# Release notes

## v3.2.0 (unreleased)

### New Features

<<<<<<< HEAD
* Allow performing CDR analysis, including plotting CDR uptake curves ([#417](https://github.com/CWorthy-ocean/roms-tools/pull/417))

### Breaking Changes

### Internal Changes

### Documentation

### Bugfixes

## v3.1.2

### New Features

* Enhance `partition_netcdf` flexibility: now supports partitioning multiple input files and allows specifying a custom output directory for saved tiles ([#394](https://github.com/CWorthy-ocean/roms-tools/pull/394))
=======
* Enhance `partition_netcdf` flexibility: now supports partitioning multiple input files and allows specifying a custom output directory for saved tiles ([#394](https://github.com/CWorthy-ocean/roms-tools/pull/394))
* Add `join_netcdf` function: users can now re-join ROMS output and partitioned files
([#412](https://github.com/CWorthy-ocean/roms-tools/pull/412))
>>>>>>> f5d6c589
* Option to plot bathymetry along fixed lat/lon section ([#399](https://github.com/CWorthy-ocean/roms-tools/pull/399))
* Truly centered Gaussian CDR releases, reflecting recent changes in ucla-roms ([#413](https://github.com/CWorthy-ocean/roms-tools/pull/413))
* Introduce GLORYS streaming support for `InitialConditions` using copernicusmarine — not recommended yet; performance remains a blocker ([#424](https://github.com/CWorthy-ocean/roms-tools/pull/424))

### Internal Changes

* Require xgcm version >= 0.9.0 ([#425](https://github.com/CWorthy-ocean/roms-tools/pull/425))

### Documentation

* Fix broken link to GLORYS dataset ([#397](https://github.com/CWorthy-ocean/roms-tools/pull/397))
* Include recommendation about `interp_frc` in INFO message ([#352](https://github.com/CWorthy-ocean/roms-tools/issues/352))

## v3.1.1

### Internal Changes

* Add zarr as optional dependency ([#393](https://github.com/CWorthy-ocean/roms-tools/pull/393))

## v3.1.0

### New Features

* Allow plotting of a selected subset of river locations or time series, using the `river_names` argument ([#389](https://github.com/CWorthy-ocean/roms-tools/pull/389))
* Limit plotting to a maximum of 20 rivers/CDR forcings to match colormap constraints, with a warning if more are provided ([#389](https://github.com/CWorthy-ocean/roms-tools/pull/389))
* A unified `plot` function is now available, enabling users to create custom plots more easily ([#375](https://github.com/CWorthy-ocean/roms-tools/pull/375))
```python
from roms_tools.plot import plot
plot(field, grid.ds)
```
* Gaussian CDR plots replicate the internal behavior of ROMS more accurately ([#379](https://github.com/CWorthy-ocean/roms-tools/pull/379))
* Section plots now include gray topography shading ([#379](https://github.com/CWorthy-ocean/roms-tools/pull/379))
* Grid latitude/longitude generation is updated to match UCLA MATLAB tools ([#381](https://github.com/CWorthy-ocean/roms-tools/pull/381))
* Bathymetry smoothing is modified by reducing the smoothing scale and applying an area-weighted scheme ([#381](https://github.com/CWorthy-ocean/roms-tools/pull/381))
* Remove cartopy coastlines from plots for the sake of clarity ([#387](https://github.com/CWorthy-ocean/roms-tools/pull/387))

### Breaking Changes

* `Grid.plot()` no longer accepts the `bathymetry` argument. Bathymetry is now always plotted by default. ([#375](https://github.com/CWorthy-ocean/roms-tools/pull/375))

### Internal Changes

* Most classes now delegate their `.plot()` methods to the centralized plot function, reducing code duplication and simplifying maintenance. ([#375](https://github.com/CWorthy-ocean/roms-tools/pull/375))
* Implement ruff rules ([#382](https://github.com/CWorthy-ocean/roms-tools/pull/382))
* Implement streamable default datasources for GLORYS ([#386](https://github.com/CWorthy-ocean/roms-tools/pull/386))

### Documentation

### Bugfixes

* Prevent plotting errors when more than 20 CDR or river forcings are present ([#389](https://github.com/CWorthy-ocean/roms-tools/pull/389))
* Fix bug incorrectly identifying CDR releases as outside the domain ([#377](https://github.com/CWorthy-ocean/roms-tools/pull/377))
* Add a de-duplication step that ensures that river names are unique ([#378](https://github.com/CWorthy-ocean/roms-tools/pull/378))
* Grid boundary plotting now provides a more accurate and consistent visual representation, with a default edge color of black. ([#375](https://github.com/CWorthy-ocean/roms-tools/pull/375))
* Handle overlapping rivers correctly ([#356](https://github.com/CWorthy-ocean/roms-tools/pull/356))

## v3.0.0

### New Features

* Visualize Gaussian distribution associated with CDR releases ([#345](https://github.com/CWorthy-ocean/roms-tools/pull/345))
* Make `Grid.from_file()` more robust for non-ROMS-Tools-generated grids ([#365](https://github.com/CWorthy-ocean/roms-tools/pull/365))
* Optimize wind drop-off calculation to avoid out-of-memory errors ([#367](https://github.com/CWorthy-ocean/roms-tools/pull/367))
* Option to stream ERA5 data directly from the cloud so that users do not have to pre-download ERA5 data ([#357](https://github.com/CWorthy-ocean/roms-tools/pull/357))
* Option for wind drop-off near the coasts in `SurfaceForcing` ([#351](https://github.com/CWorthy-ocean/roms-tools/pull/351))
* Option to ignore coarse dimensions when partitioning ([#348](https://github.com/CWorthy-ocean/roms-tools/pull/348))
* Ensure clean initialization of `SurfaceForcing` with ERA5 data (no warnings) ([#337](https://github.com/CWorthy-ocean/roms-tools/pull/337))
* Handle duplicate time entries in source data ([#336](https://github.com/CWorthy-ocean/roms-tools/pull/336))
* Set BGC tracers in rivers to non-zero default values ([#326](https://github.com/CWorthy-ocean/roms-tools/pull/326))
* Add `.get_tracer_metadata()` method to `VolumeRelease` and `TracerPerturbation` to allow users to inspect expected tracer units ahead of time ([#327](https://github.com/CWorthy-ocean/roms-tools/pull/327))
* Include tracer units in CDR forcing YAML files ([#327](https://github.com/CWorthy-ocean/roms-tools/pull/327))
* Add `CDRForcing` as a unified interface for CDR releases with and without volume flux ([#301](https://github.com/CWorthy-ocean/roms-tools/pull/301))
* Introduce `TracerPerturbation` for tracer-only CDR scenarios ([#301](https://github.com/CWorthy-ocean/roms-tools/pull/301))
* Add `.plot_tracer_flux()` method for visualizing tracer flux time series ([#301](https://github.com/CWorthy-ocean/roms-tools/pull/301))
* Allow bigger grid sizes of up to 25000 km ([#311](https://github.com/CWorthy-ocean/roms-tools/pull/311))
* Allow larger bottom control parameter `theta_b` up to 10 ([#317](https://github.com/CWorthy-ocean/roms-tools/pull/317))

### Breaking Changes

* Remove class `CDRVolumePointSource` ([#301](https://github.com/CWorthy-ocean/roms-tools/pull/301))
* Require users to explicitly construct `VolumeRelease` and `TracerPerturbation` objects ([#301](https://github.com/CWorthy-ocean/roms-tools/pull/301))
* Drop support for Python 3.10 ([#309](https://github.com/CWorthy-ocean/roms-tools/pull/309))

### Internal Changes

* Introduce Pydantic `Release` object refactoring the `CDRVolumePointSource` ([#298](https://github.com/CWorthy-ocean/roms-tools/pull/298))
* Add zero padding to `partition_netcdf` file numbers in filenames ([#300](https://github.com/CWorthy-ocean/roms-tools/pull/300))
* Refactor `Release` into its own module with subclassing (`VolumeRelease`, `TracerPerturbation`) ([#301](https://github.com/CWorthy-ocean/roms-tools/pull/301))
* Add new core classes: `ReleaseSimulationManager`, `ReleaseCollector`, and `CDRForcingDatasetBuilder` ([#301](https://github.com/CWorthy-ocean/roms-tools/pull/301))

### Documentation

* Update example notebook demonstrating new `CDRForcing` workflow and release configuration ([#301](https://github.com/CWorthy-ocean/roms-tools/pull/301))
* Example notebooks now use updated unified BGC datasets ([#320](https://github.com/CWorthy-ocean/roms-tools/pull/320))

### Bugfixes

* Fix plotting `ROMSOutput` for grids that straddle the dateline ([#347](https://github.com/CWorthy-ocean/roms-tools/pull/347))
* Report topography source path in NetCDF grid file so that the sequence `Grid.from_file()` --> `grid.to_yaml()` works ([#353](https://github.com/CWorthy-ocean/roms-tools/pull/353))
* Fix bug related to passing an `ax` to plotting methods ([#325](https://github.com/CWorthy-ocean/roms-tools/pull/325))
* Fix bug for `grid = Grid.from_file()` --> `grid.to_yaml()` sequence ([#334](https://github.com/CWorthy-ocean/roms-tools/pull/334))
* Fix handling of optional variables in Unified BGC datasets ([#320](https://github.com/CWorthy-ocean/roms-tools/pull/320))

## v2.7.0

### New Features

* New class `CDRVolumePointSource` for creating Carbon Dioxide Removal (CDR) forcing in ROMS simulations. It supports point-source injection of water and BGC tracers at fixed locations, designed for field-scale deployments, where localized mixing is essential ([#295](https://github.com/CWorthy-ocean/roms-tools/pull/295))
* `TidalForcing` class now works with original (rather than postprocessed) TPXO data ([#254](https://github.com/CWorthy-ocean/roms-tools/pull/254))

### Breaking Changes

* `TidalForcing` class now expects original (rather than postprocessed) TPXO data. See documentation for details. ([#254](https://github.com/CWorthy-ocean/roms-tools/pull/254))

### Internal Changes

* Correct default value for NOx from 1e-13 to 1e-12 kg/m2/s ([#294](https://github.com/CWorthy-ocean/roms-tools/pull/294))
* The `TidalForcing` class now correctly handles staggered grid of TPXO data ([#254](https://github.com/CWorthy-ocean/roms-tools/pull/254))
* The `TidalForcing` class now includes enhanced and more robust constituent correction, making it compatible with newer TPXO products ([#254](https://github.com/CWorthy-ocean/roms-tools/pull/254))
* The  Self-Attraction and Loading (SAL) correction for the tidal forcing is sourced internally from the TPXO09v2a dataset since it is not included in the regularly updated TPXO datasets ([#254](https://github.com/CWorthy-ocean/roms-tools/pull/254))

### Documentation

* Updated documentation for the `TidalForcing` class and its dataset requirements ([#254](https://github.com/CWorthy-ocean/roms-tools/pull/254))

## v2.6.2

### New Features

* Enable reading from unified BGC dataset ([#274](https://github.com/CWorthy-ocean/roms-tools/pull/274))

### Internal Changes

* Refactoring of `InitialConditions`, `BoundaryForcing`, and `SurfaceForcing` to accommodate optional variable names ([#274](https://github.com/CWorthy-ocean/roms-tools/pull/274))
* Modification of the `Dataset` class including the `choose_subdomain` method, the capability to handle fractional days in a climatology, and the addition of a `needs_lateral_fill` attribute ([#274](https://github.com/CWorthy-ocean/roms-tools/pull/274))
* Separation of `river_flux` variable into `river_index` and `river_fraction` ([#291](https://github.com/CWorthy-ocean/roms-tools/pull/291))

## v2.6.1

### New Features

* Support to regrid ROMS output data onto lat-lon-z grid ([#286](https://github.com/CWorthy-ocean/roms-tools/pull/286))

### Internal Changes

* Rename `river_location` to `river_flux` ([#283](https://github.com/CWorthy-ocean/roms-tools/pull/283))

### Bugfixes

## v2.6.0

### New Features

* Support to plot ROMS output data at lat/lon locations ([#277](https://github.com/CWorthy-ocean/roms-tools/pull/277))
* Support to plot ROMS output data along sections of fixed latitude or longitude ([#278](https://github.com/CWorthy-ocean/roms-tools/pull/278))
* Support to plot ROMS output data at fixed depth ([#279](https://github.com/CWorthy-ocean/roms-tools/pull/279))
* Support for saving a figure of ROMS output data ([#280](https://github.com/CWorthy-ocean/roms-tools/pull/280))

### Internal Changes

* Unfreeze arguments in all dataclasses ([#276](https://github.com/CWorthy-ocean/roms-tools/pull/276))
* Integration with xesmf for horizontal regridding from ROMS ([#277](https://github.com/CWorthy-ocean/roms-tools/pull/277))
* Computation of nominal horizontal resolution in degrees ([#278](https://github.com/CWorthy-ocean/roms-tools/pull/278))
* Integration with xgcm and numba for vertical regridding from ROMS ([#279](https://github.com/CWorthy-ocean/roms-tools/pull/279))

## v2.5.0

### New Features

* Support for creating multi-cell rivers ([#258](https://github.com/CWorthy-ocean/roms-tools/pull/258))
* Support for writing and reading single-cell and multi-cell rivers to/from YAML ([#258](https://github.com/CWorthy-ocean/roms-tools/pull/258))
* Enable plotting ROMS output without boundary; helpful because boundary for ROMS diagnostics consists of zeros ([#265](https://github.com/CWorthy-ocean/roms-tools/pull/265))
* Nicer y-labels for depth plots ([#265](https://github.com/CWorthy-ocean/roms-tools/pull/265))
* Option to enable or disable adjusting for SSH in depth coordinate calculation for `ROMSOutput` ([#269](https://github.com/CWorthy-ocean/roms-tools/pull/269))

### Breaking Changes

* Deprecate `type` parameter in `ROMSOutput` ([#253](https://github.com/CWorthy-ocean/roms-tools/pull/253))
* Write and read the parameter `bypass_validation` to/from YAML ([#249](https://github.com/CWorthy-ocean/roms-tools/pull/249))
* Refactor `Nesting` class and renamed it to `ChildGrid` class to ensure definite serialization ([#250](https://github.com/CWorthy-ocean/roms-tools/pull/250))

### Internal Changes

* Enforce double precision on source data to ensure reproducible results ([#244](https://github.com/CWorthy-ocean/roms-tools/pull/244))
* Results produced with vs. without Dask in test suite now pass with `xr.testing.assert_equal` confirming reproducibility ([#244](https://github.com/CWorthy-ocean/roms-tools/pull/244))
* Document the option for `start_time = None` and `end_time = None` in the docstrings for `BoundaryForcing` and `SurfaceForcing`, specifying that when both are `None`, no time filtering is applied to the data. Also, ensure a warning is raised in this case to inform the user. ([#249](https://github.com/CWorthy-ocean/roms-tools/pull/249))
* Move conversion to double precision to after choosing subdomain of source data, ensuring a speed-up in grid generation and other forcing datasets that do not use Dask ([#264](https://github.com/CWorthy-ocean/roms-tools/pull/264))

### Documentation

* Documentation on how to use ROMS-Tools with Dask ([#245](https://github.com/CWorthy-ocean/roms-tools/pull/245))
* More detailed documentation of `ROMSOutput` ([#269](https://github.com/CWorthy-ocean/roms-tools/pull/269))

### Bugfixes

## v2.4.0

### New Features

* Introduce new parameter `coarse_grid_mode` for `SurfaceForcing`. The default `coarse_grid_mode = "auto"` automatically decides whether it makes sense to interpolate onto the coarse grid, which saves computations ([#228](https://github.com/CWorthy-ocean/roms-tools/pull/228))
* New default for `correct_radiation` in `SurfaceForcing` is `True` ([#228](https://github.com/CWorthy-ocean/roms-tools/pull/228))
* New default for `bathymetry` in `Grid.plot()` is `True` ([#234](https://github.com/CWorthy-ocean/roms-tools/pull/234))
* New default for `group` in `SurfaceForcing.save()` and `BoundaryForcing.save()` is `True` ([#236](https://github.com/CWorthy-ocean/roms-tools/pull/236))
* Option to adjust depth for sea surface height when creating `InitialConditions` and `BoundaryForcing` ([#240](https://github.com/CWorthy-ocean/roms-tools/pull/240))
* New parameter `horizontal_chunk_size` for `InitialConditions`, which ensures the feasibility of processing initial conditions for large domains, both in terms of memory footprint and compute times ([#241](https://github.com/CWorthy-ocean/roms-tools/pull/241))

### Breaking Changes

* Remove support for partitioning files upon saving ([#221](https://github.com/CWorthy-ocean/roms-tools/pull/221))
* Remove parameter `use_coarse_grid` for `SurfaceForcing` class ([#228](https://github.com/CWorthy-ocean/roms-tools/pull/228))
* Remove parameter `filepath_grid` from `RiverForcing.save()` method ([#232](https://github.com/CWorthy-ocean/roms-tools/pull/232))

### Internal Changes

* Parallelize computation of radiation correction, leading to a hugely improved memory footprint for surface forcing generation ([#227](https://github.com/CWorthy-ocean/roms-tools/pull/227))
* For computation of radiation correction, swap order of temporal and spatial interpolation to further improve memory footprint ([#227](https://github.com/CWorthy-ocean/roms-tools/pull/227))
* Write river locations into river forcing file rather than into grid file ([#232](https://github.com/CWorthy-ocean/roms-tools/pull/232))
* When appropriate, only compare data hashes rather than file hashes in automated test suite ([#235](https://github.com/CWorthy-ocean/roms-tools/pull/235))
* Slightly shift one of the test grids away from the Greenwich meridian ([#235](https://github.com/CWorthy-ocean/roms-tools/pull/235))
* The partitioning functions are moved to their own subdirectory `tiling` ([#236](https://github.com/CWorthy-ocean/roms-tools/pull/236))
* Internal refactoring of depth coordinate computation ([#240](https://github.com/CWorthy-ocean/roms-tools/pull/240))

### Documentation

* New features and defaults are documented for `SurfaceForcing` (([#228](https://github.com/CWorthy-ocean/roms-tools/pull/228))
* Improvements to the notebook that documents the partioning functionality ([#236](https://github.com/CWorthy-ocean/roms-tools/pull/236))
* Document the option to adjust depth for sea surface height ([#240](https://github.com/CWorthy-ocean/roms-tools/pull/240))
* More realistic, higher-resolution domains in the example notebooks, which use the SRTM15 topography to discourage the user from employing the default ETOPO5 topography ([#241](https://github.com/CWorthy-ocean/roms-tools/pull/241))

### Bugfixes

* Fix bug in validation step for surface forcing ([#227](https://github.com/CWorthy-ocean/roms-tools/pull/227))

## v2.3.0

### New Features

* `ROMSOutput` class for analyzing ROMS model output ([#217](https://github.com/CWorthy-ocean/roms-tools/pull/217))

### Bugfixes

* Correctly handle list of files in `source` and `bgc_source` in YAML files ([#218](https://github.com/CWorthy-ocean/roms-tools/pull/218))

## v2.2.1

### Bugfixes

* Correctly write Pathlib `bgc_source` to YAML file ([#215](https://github.com/CWorthy-ocean/roms-tools/pull/215))

## v2.2.0

### Bugfixes

* Fix bug in validation of tidal forcing which led to memory blow-ups ([#211](https://github.com/CWorthy-ocean/roms-tools/pull/211))
* Make sure correct masks are used for validation ([#214](https://github.com/CWorthy-ocean/roms-tools/pull/214))
* Correctly write Pathlib objects to YAML file ([#212](https://github.com/CWorthy-ocean/roms-tools/pull/212))

## v2.1.0

### New Features

* Nesting capability ([#204](https://github.com/CWorthy-ocean/roms-tools/pull/204))
* Option to bypass validation ([#206](https://github.com/CWorthy-ocean/roms-tools/pull/206))
* Latitude and longitude labels are added to spatial plots ([#208](https://github.com/CWorthy-ocean/roms-tools/pull/208))

### Internal Changes

* Dirty tagging in the versioning has been removed ([#202](https://github.com/CWorthy-ocean/roms-tools/pull/202)).

### Documentation

* Release notes have been added to the documentation ([#202](https://github.com/CWorthy-ocean/roms-tools/pull/202)).

### Bugfixes

* Bug with radiation correction in surface forcing has been fixed ([#209](https://github.com/CWorthy-ocean/roms-tools/pull/209)).

## v2.0.0

### New Features

* This release supports more accurate topography regridded from SRTM15, but also still supports the previous ETOPO5 topography ([#172](https://github.com/CWorthy-ocean/roms-tools/pull/172)).
* The land mask is improved since it is now inferred from a separate coastline dataset rather than from the regridded topography ([#172](https://github.com/CWorthy-ocean/roms-tools/pull/172)).

### Breaking Changes

* The topography format is no longer backward compatible. The syntax for specifying the topography source has changed ([#172](https://github.com/CWorthy-ocean/roms-tools/pull/172)). The new format is
```
grid = Grid(topography_source={"name": "ETOPO5"})
```
instead of the  previous format
```
grid = Grid(topography_source="ETOPO5")
```

### Internal Changes

* Topography regridding function has been generalized ([#172](https://github.com/CWorthy-ocean/roms-tools/pull/172)).
* The classes {py:obj}`roms_tools.setup.datasets.ETOPO5Dataset` and {py:obj}`roms_tools.setup.datasets.SRTM15Dataset` have been introduced ([#172](https://github.com/CWorthy-ocean/roms-tools/pull/172)).
* The {py:obj}`roms_tools.setup.datasets.Dataset` class has been made more performant by
    - ensuring that global datasets are only concatenated along the longitude dimension when necessary and
    - restricting to the necessary latitute range first before concatenation ([#172](https://github.com/CWorthy-ocean/roms-tools/pull/172)).
* Layer and interface depths are not computed as part of grid generation any longer because this can blow memory for large domains. Instead, layer and interface depths are only computed when needed as part of initial conditions and boundary forcing generation ([#172](https://github.com/CWorthy-ocean/roms-tools/pull/172)).

### Documentation

* SRTM15 topography examples have been added to the documentation ([#172](https://github.com/CWorthy-ocean/roms-tools/pull/172)).

### Bugfixes<|MERGE_RESOLUTION|>--- conflicted
+++ resolved
@@ -4,30 +4,29 @@
 
 ### New Features
 
-<<<<<<< HEAD
-* Allow performing CDR analysis, including plotting CDR uptake curves ([#417](https://github.com/CWorthy-ocean/roms-tools/pull/417))
-
-### Breaking Changes
-
-### Internal Changes
-
-### Documentation
-
-### Bugfixes
-
-## v3.1.2
-
-### New Features
-
-* Enhance `partition_netcdf` flexibility: now supports partitioning multiple input files and allows specifying a custom output directory for saved tiles ([#394](https://github.com/CWorthy-ocean/roms-tools/pull/394))
-=======
 * Enhance `partition_netcdf` flexibility: now supports partitioning multiple input files and allows specifying a custom output directory for saved tiles ([#394](https://github.com/CWorthy-ocean/roms-tools/pull/394))
 * Add `join_netcdf` function: users can now re-join ROMS output and partitioned files
 ([#412](https://github.com/CWorthy-ocean/roms-tools/pull/412))
->>>>>>> f5d6c589
 * Option to plot bathymetry along fixed lat/lon section ([#399](https://github.com/CWorthy-ocean/roms-tools/pull/399))
 * Truly centered Gaussian CDR releases, reflecting recent changes in ucla-roms ([#413](https://github.com/CWorthy-ocean/roms-tools/pull/413))
 * Introduce GLORYS streaming support for `InitialConditions` using copernicusmarine — not recommended yet; performance remains a blocker ([#424](https://github.com/CWorthy-ocean/roms-tools/pull/424))
+* Allow performing CDR analysis, including plotting CDR uptake curves ([#417](https://github.com/CWorthy-ocean/roms-tools/pull/417))
+
+### Breaking Changes
+
+### Internal Changes
+
+### Documentation
+
+### Bugfixes
+
+## v3.1.2
+
+### New Features
+
+* Enhance `partition_netcdf` flexibility: now supports partitioning multiple input files and allows specifying a custom output directory for saved tiles ([#394](https://github.com/CWorthy-ocean/roms-tools/pull/394))
+* Option to plot bathymetry along fixed lat/lon section ([#399](https://github.com/CWorthy-ocean/roms-tools/pull/399))
+* Truly centered Gaussian CDR releases, reflecting recent changes in ucla-roms ([#413](https://github.com/CWorthy-ocean/roms-tools/pull/413))
 
 ### Internal Changes
 
