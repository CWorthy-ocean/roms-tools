--- conflicted
+++ resolved
@@ -14,20 +14,12 @@
         uses: mamba-org/setup-micromamba@v1
         with:
           cache-downloads: true
-<<<<<<< HEAD
-	   cache-environment: true
-=======
 	  cache-environment: true
->>>>>>> 4c6c0f31
           micromamba-version: 'latest'
           environment-file: ci/environment.yml
           create-args: python=${{ matrix.python-version }}
       - name: Install roms-tools
-<<<<<<< HEAD
-	 shell: micromamba-shell {0}
-=======
 	shell: micromamba-shell {0}
->>>>>>> 4c6c0f31
         run: |
            python -V
            python -c "import setuptools; print(setuptools.__version__)"
