--- conflicted
+++ resolved
@@ -164,10 +164,6 @@
 
     def __post_init__(self):
         # Initialize depth coordinates
-<<<<<<< HEAD
-=======
-        self.adjust_depth_for_sea_surface_height = False
->>>>>>> 61f27355
         self.ds_depth_coords = xr.Dataset()
 
         self._input_checks()
@@ -412,14 +408,10 @@
                 **self.bgc_source,
                 "climatology": self.bgc_source.get("climatology", False),
             }
-<<<<<<< HEAD
-
         if not isinstance(self.ini_time, datetime):
             raise TypeError(
                 f"`ini_time` must be a datetime object, got {type(self.ini_time).__name__} instead."
             )
-=======
->>>>>>> 61f27355
 
     def _get_data(
         self, forcing_type=Literal["physics", "bgc"]
