--- conflicted
+++ resolved
@@ -170,11 +170,6 @@
                     "`topography_source` must include a 'path' key when the 'name' is not 'ETOPO5'."
                 )
 
-<<<<<<< HEAD
-    def _create_mask(self, verbose=False) -> None:
-        with Timed("=== Creating the mask ===", verbose=verbose):
-            ds = add_mask(self.ds)
-=======
     def update_mask(
         self, mask_shapefile: str | Path | None = None, verbose: bool = False
     ) -> None:
@@ -202,7 +197,6 @@
         """
         with Timed("=== Deriving the mask from coastlines ===", verbose=verbose):
             ds = add_mask(self.ds, shapefile=mask_shapefile)
->>>>>>> ed17f737
             self.ds = ds
             self.mask_shapefile = mask_shapefile
 
