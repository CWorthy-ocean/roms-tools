import hashlib
from datetime import datetime
from pathlib import Path

import h5py
import pytest

from roms_tools import (
    BoundaryForcing,
    Grid,
    InitialConditions,
    RiverForcing,
    SurfaceForcing,
    TidalForcing,
)
from roms_tools.download import download_test_data
from roms_tools.setup.datasets import (
    CESMBGCDataset,
    CESMBGCSurfaceForcingDataset,
    ERA5Dataset,
    GLORYSDataset,
    TPXODataset,
    UnifiedBGCDataset,
    UnifiedBGCSurfaceDataset,
)


def pytest_addoption(parser):
    parser.addoption(
        "--overwrite",
        action="append",
        default=[],
        help="Specify which fixtures to overwrite. Use 'all' to overwrite all fixtures.",
    )
    parser.addoption(
        "--use_dask", action="store_true", default=False, help="Run tests with Dask"
    )


def pytest_configure(config):
    if "all" in config.getoption("--overwrite"):
        # If 'all' is specified, overwrite everything
        config.option.overwrite = ["all"]


@pytest.fixture(scope="session")
def use_dask(request):
    return request.config.getoption("--use_dask")


@pytest.fixture(scope="session")
def grid():

    grid = Grid(nx=1, ny=1, size_x=100, size_y=100, center_lon=-20, center_lat=0, rot=0)

    return grid


@pytest.fixture(scope="session")
def grid_that_straddles_dateline():

    grid = Grid(
        nx=1, ny=1, size_x=1000, size_y=1000, center_lon=0.5, center_lat=0, rot=20
    )

    return grid


@pytest.fixture(scope="session")
def grid_that_straddles_180_degree_meridian():
    """Fixture for creating a domain that straddles 180 degree meridian.

    This is a good test grid for the global ERA5 data, which comes on an [-180, 180]
    longitude grid.
    """

    grid = Grid(
        nx=5,
        ny=5,
        size_x=1800,
        size_y=2400,
        center_lon=180,
        center_lat=61,
        rot=20,
    )

    return grid


@pytest.fixture(scope="session")
def tidal_forcing(use_dask):

    grid = Grid(
        nx=3, ny=3, size_x=1500, size_y=1500, center_lon=235, center_lat=25, rot=-20
    )
    fname_grid = Path(download_test_data("regional_grid_tpxo10v2.nc"))
    fname_h = Path(download_test_data("regional_h_tpxo10v2.nc"))
    fname_u = Path(download_test_data("regional_u_tpxo10v2.nc"))
    fname_dict = {"grid": fname_grid, "h": fname_h, "u": fname_u}

    return TidalForcing(
        grid=grid,
        source={"name": "TPXO", "path": fname_dict},
        ntides=1,
        use_dask=use_dask,
    )


@pytest.fixture(scope="session")
def initial_conditions(use_dask):
    """Fixture for creating an InitialConditions object."""

    grid = Grid(
        nx=2,
        ny=2,
        size_x=500,
        size_y=1000,
        center_lon=0,
        center_lat=55,
        rot=10,
        N=3,  # number of vertical levels
        theta_s=5.0,  # surface control parameter
        theta_b=2.0,  # bottom control parameter
        hc=250.0,  # critical depth
    )

    fname = Path(download_test_data("GLORYS_coarse_test_data.nc"))

    return InitialConditions(
        grid=grid,
        ini_time=datetime(2021, 6, 29),
        source={"path": fname, "name": "GLORYS"},
        use_dask=use_dask,
    )


@pytest.fixture(scope="session")
def initial_conditions_adjusted_for_zeta(use_dask):
    """Fixture for creating an InitialConditions object."""

    grid = Grid(
        nx=2,
        ny=2,
        size_x=500,
        size_y=1000,
        center_lon=0,
        center_lat=55,
        rot=10,
        N=3,  # number of vertical levels
        theta_s=5.0,  # surface control parameter
        theta_b=2.0,  # bottom control parameter
        hc=250.0,  # critical depth
    )

    fname = Path(download_test_data("GLORYS_coarse_test_data.nc"))

    return InitialConditions(
        grid=grid,
        ini_time=datetime(2021, 6, 29),
        source={"path": fname, "name": "GLORYS"},
        adjust_depth_for_sea_surface_height=True,
        use_dask=use_dask,
    )


@pytest.fixture(scope="session")
def initial_conditions_with_bgc(use_dask):
    """Fixture for creating an InitialConditions object."""

    grid = Grid(
        nx=2,
        ny=2,
        size_x=500,
        size_y=1000,
        center_lon=0,
        center_lat=55,
        rot=10,
        N=3,  # number of vertical levels
        theta_s=5.0,  # surface control parameter
        theta_b=2.0,  # bottom control parameter
        hc=250.0,  # critical depth
    )

    fname = Path(download_test_data("GLORYS_coarse_test_data.nc"))
    fname_bgc = Path(download_test_data("CESM_regional_test_data_one_time_slice.nc"))

    return InitialConditions(
        grid=grid,
        ini_time=datetime(2021, 6, 29),
        source={"path": fname, "name": "GLORYS"},
        bgc_source={"path": fname_bgc, "name": "CESM_REGRIDDED"},
        use_dask=use_dask,
    )


@pytest.fixture(scope="session")
def initial_conditions_with_bgc_adjusted_for_zeta(use_dask):
    """Fixture for creating an InitialConditions object."""

    grid = Grid(
        nx=2,
        ny=2,
        size_x=500,
        size_y=1000,
        center_lon=0,
        center_lat=55,
        rot=10,
        N=3,  # number of vertical levels
        theta_s=5.0,  # surface control parameter
        theta_b=2.0,  # bottom control parameter
        hc=250.0,  # critical depth
    )

    fname = Path(download_test_data("GLORYS_coarse_test_data.nc"))
    fname_bgc = Path(download_test_data("CESM_regional_test_data_one_time_slice.nc"))

    return InitialConditions(
        grid=grid,
        ini_time=datetime(2021, 6, 29),
        source={"path": fname, "name": "GLORYS"},
        bgc_source={"path": fname_bgc, "name": "CESM_REGRIDDED"},
        adjust_depth_for_sea_surface_height=True,
        use_dask=use_dask,
    )


@pytest.fixture(scope="session")
def initial_conditions_with_bgc_from_climatology(use_dask):
    """Fixture for creating an InitialConditions object."""

    grid = Grid(
        nx=2,
        ny=2,
        size_x=500,
        size_y=1000,
        center_lon=0,
        center_lat=55,
        rot=10,
        N=3,  # number of vertical levels
        theta_s=5.0,  # surface control parameter
        theta_b=2.0,  # bottom control parameter
        hc=250.0,  # critical depth
    )

    fname = Path(download_test_data("GLORYS_coarse_test_data.nc"))
    fname_bgc = Path(download_test_data("CESM_regional_test_data_climatology.nc"))

    return InitialConditions(
        grid=grid,
        ini_time=datetime(2021, 6, 29),
        source={"path": fname, "name": "GLORYS"},
        bgc_source={
            "path": fname_bgc,
            "name": "CESM_REGRIDDED",
            "climatology": True,
        },
        use_dask=use_dask,
    )


@pytest.fixture(scope="session")
def initial_conditions_with_unified_bgc_from_climatology(use_dask):
    grid = Grid(
        nx=2,
        ny=2,
        size_x=500,
        size_y=1000,
        center_lon=0,
        center_lat=55,
        rot=10,
        N=3,  # number of vertical levels
        theta_s=5.0,  # surface control parameter
        theta_b=2.0,  # bottom control parameter
        hc=250.0,  # critical depth
    )

    fname = Path(download_test_data("GLORYS_coarse_test_data.nc"))
    fname_bgc = Path(download_test_data("coarsened_UNIFIED_bgc_dataset.nc"))

    return InitialConditions(
        grid=grid,
        ini_time=datetime(2021, 6, 29),
        source={"path": fname, "name": "GLORYS"},
        bgc_source={"path": fname_bgc, "name": "UNIFIED", "climatology": True},
        use_dask=use_dask,
    )


@pytest.fixture(scope="session")
def boundary_forcing(use_dask):
    """Fixture for creating a BoundaryForcing object."""
    grid = Grid(
        nx=3,
        ny=3,
        size_x=400,
        size_y=400,
        center_lon=-8,
        center_lat=58,
        rot=0,
        N=3,  # number of vertical levels
        theta_s=5.0,  # surface control parameter
        theta_b=2.0,  # bottom control parameter
        hc=250.0,  # critical depth
    )

    fname1 = Path(download_test_data("GLORYS_NA_20120101.nc"))
    fname2 = Path(download_test_data("GLORYS_NA_20121231.nc"))
    return BoundaryForcing(
        grid=grid,
        start_time=datetime(2012, 1, 1),
        end_time=datetime(2012, 12, 31),
        source={"name": "GLORYS", "path": [fname1, fname2]},
        apply_2d_horizontal_fill=False,
        use_dask=use_dask,
    )


@pytest.fixture(scope="session")
def boundary_forcing_adjusted_for_zeta(use_dask):
    """Fixture for creating a BoundaryForcing object."""
    grid = Grid(
        nx=3,
        ny=3,
        size_x=400,
        size_y=400,
        center_lon=-8,
        center_lat=58,
        rot=0,
        N=3,  # number of vertical levels
        theta_s=5.0,  # surface control parameter
        theta_b=2.0,  # bottom control parameter
        hc=250.0,  # critical depth
    )

    fname1 = Path(download_test_data("GLORYS_NA_20120101.nc"))
    fname2 = Path(download_test_data("GLORYS_NA_20121231.nc"))
    return BoundaryForcing(
        grid=grid,
        start_time=datetime(2012, 1, 1),
        end_time=datetime(2012, 12, 31),
        source={"name": "GLORYS", "path": [fname1, fname2]},
        apply_2d_horizontal_fill=False,
        adjust_depth_for_sea_surface_height=True,
        use_dask=use_dask,
    )


@pytest.fixture(scope="session")
def boundary_forcing_with_2d_fill(use_dask):
    """Fixture for creating a BoundaryForcing object."""
    grid = Grid(
        nx=3,
        ny=3,
        size_x=400,
        size_y=400,
        center_lon=-8,
        center_lat=58,
        rot=0,
        N=3,  # number of vertical levels
        theta_s=5.0,  # surface control parameter
        theta_b=2.0,  # bottom control parameter
        hc=250.0,  # critical depth
    )

    fname1 = Path(download_test_data("GLORYS_NA_20120101.nc"))
    fname2 = Path(download_test_data("GLORYS_NA_20121231.nc"))
    return BoundaryForcing(
        grid=grid,
        start_time=datetime(2012, 1, 1),
        end_time=datetime(2012, 12, 31),
        source={"name": "GLORYS", "path": [fname1, fname2]},
        apply_2d_horizontal_fill=True,
        use_dask=use_dask,
    )


@pytest.fixture(scope="session")
def boundary_forcing_with_2d_fill_adjusted_for_zeta(use_dask):
    """Fixture for creating a BoundaryForcing object."""
    grid = Grid(
        nx=3,
        ny=3,
        size_x=400,
        size_y=400,
        center_lon=-8,
        center_lat=58,
        rot=0,
        N=3,  # number of vertical levels
        theta_s=5.0,  # surface control parameter
        theta_b=2.0,  # bottom control parameter
        hc=250.0,  # critical depth
    )

    fname1 = Path(download_test_data("GLORYS_NA_20120101.nc"))
    fname2 = Path(download_test_data("GLORYS_NA_20121231.nc"))
    return BoundaryForcing(
        grid=grid,
        start_time=datetime(2012, 1, 1),
        end_time=datetime(2012, 12, 31),
        source={"name": "GLORYS", "path": [fname1, fname2]},
        apply_2d_horizontal_fill=True,
        adjust_depth_for_sea_surface_height=True,
        use_dask=use_dask,
    )


@pytest.fixture(scope="session")
def bgc_boundary_forcing_from_climatology(use_dask):
    """Fixture for creating a BoundaryForcing object."""

    grid = Grid(
        nx=2,
        ny=2,
        size_x=500,
        size_y=1000,
        center_lon=0,
        center_lat=55,
        rot=10,
        N=3,  # number of vertical levels
        theta_s=5.0,  # surface control parameter
        theta_b=2.0,  # bottom control parameter
        hc=250.0,  # critical depth
    )

    fname_bgc = Path(
        download_test_data("CESM_regional_coarse_test_data_climatology.nc")
    )

    return BoundaryForcing(
        grid=grid,
        start_time=datetime(2021, 6, 29),
        end_time=datetime(2021, 6, 30),
        source={"path": fname_bgc, "name": "CESM_REGRIDDED", "climatology": True},
        type="bgc",
        apply_2d_horizontal_fill=True,
        use_dask=use_dask,
    )


@pytest.fixture(scope="session")
def bgc_boundary_forcing_from_unified_climatology(use_dask):
    """Fixture for creating a BoundaryForcing object."""

    grid = Grid(
        nx=2,
        ny=2,
        size_x=500,
        size_y=1000,
        center_lon=0,
        center_lat=55,
        rot=10,
        N=3,  # number of vertical levels
        theta_s=5.0,  # surface control parameter
        theta_b=2.0,  # bottom control parameter
        hc=250.0,  # critical depth
    )

    fname_bgc = Path(download_test_data("coarsened_UNIFIED_bgc_dataset.nc"))

    return BoundaryForcing(
        grid=grid,
        start_time=datetime(2021, 6, 29),
        end_time=datetime(2021, 6, 30),
        source={"path": fname_bgc, "name": "UNIFIED", "climatology": True},
        type="bgc",
        apply_2d_horizontal_fill=True,
        use_dask=use_dask,
    )


@pytest.fixture(scope="session")
def surface_forcing(use_dask):
    """Fixture for creating a SurfaceForcing object."""

    grid = Grid(
        nx=5,
        ny=5,
        size_x=1800,
        size_y=2400,
        center_lon=180,
        center_lat=61,
        rot=20,
    )

    start_time = datetime(2020, 2, 1)
    end_time = datetime(2020, 2, 2)

    fname = Path(download_test_data("ERA5_global_test_data.nc"))

    return SurfaceForcing(
        grid=grid,
        start_time=start_time,
        end_time=end_time,
        source={"name": "ERA5", "path": fname},
        correct_radiation=False,
        coarse_grid_mode="never",
        use_dask=use_dask,
    )


@pytest.fixture(scope="session")
def surface_forcing_arco(use_dask):
    """Fixture for creating a SurfaceForcing object with ERA5 ARCO data."""

    if not use_dask:
        pytest.skip("surface_forcing_arco requires use_dask=True")

    grid = Grid(
        nx=5,
        ny=5,
        size_x=5,
        size_y=5,
        center_lon=180,
        center_lat=61,
        rot=20,
    )

    start_time = datetime(2020, 2, 1)
    end_time = datetime(2020, 2, 2)

    return SurfaceForcing(
        grid=grid,
        start_time=start_time,
        end_time=end_time,
        source={"name": "ERA5"},
        correct_radiation=True,
        coarse_grid_mode="never",
        use_dask=use_dask,
    )


@pytest.fixture(scope="session")
def coarse_surface_forcing(use_dask):
    """Fixture for creating a SurfaceForcing object."""

    grid = Grid(
        nx=5,
        ny=5,
        size_x=1800,
        size_y=2400,
        center_lon=180,
        center_lat=61,
        rot=20,
    )

    start_time = datetime(2020, 2, 1)
    end_time = datetime(2020, 2, 2)

    fname = Path(download_test_data("ERA5_global_test_data.nc"))

    return SurfaceForcing(
        grid=grid,
        start_time=start_time,
        end_time=end_time,
        coarse_grid_mode="always",
        source={"name": "ERA5", "path": fname},
        correct_radiation=False,
        use_dask=use_dask,
    )


@pytest.fixture(scope="session")
def corrected_surface_forcing(use_dask):
    """Fixture for creating a SurfaceForcing object with shortwave radiation
    correction."""

    grid = Grid(
        nx=5,
        ny=5,
        size_x=1800,
        size_y=2400,
        center_lon=180,
        center_lat=61,
        rot=20,
    )

    start_time = datetime(2020, 2, 1)
    end_time = datetime(2020, 2, 2)

    fname = Path(download_test_data("ERA5_global_test_data.nc"))

    return SurfaceForcing(
        grid=grid,
        start_time=start_time,
        end_time=end_time,
        source={"name": "ERA5", "path": fname},
        correct_radiation=True,
        coarse_grid_mode="never",
        use_dask=use_dask,
    )


@pytest.fixture(scope="session")
<<<<<<< HEAD
def bgc_surface_forcing(use_dask):
=======
def surface_forcing_with_wind_dropoff(request, use_dask):
    """Fixture for creating a SurfaceForcing object with wind dropoff correction."""

    grid = Grid(
        nx=5,
        ny=5,
        size_x=1800,
        size_y=2400,
        center_lon=180,
        center_lat=61,
        rot=20,
    )

    start_time = datetime(2020, 1, 31)
    end_time = datetime(2020, 2, 2)

    fname = Path(download_test_data("ERA5_global_test_data.nc"))

    return SurfaceForcing(
        grid=grid,
        start_time=start_time,
        end_time=end_time,
        source={"name": "ERA5", "path": fname},
        wind_dropoff=True,
        coarse_grid_mode="never",
        use_dask=use_dask,
    )


@pytest.fixture(scope="session")
def bgc_surface_forcing(request, use_dask):
>>>>>>> 1d888210
    """Fixture for creating a SurfaceForcing object with BGC."""
    grid = Grid(
        nx=5,
        ny=5,
        size_x=1800,
        size_y=2400,
        center_lon=180,
        center_lat=61,
        rot=20,
    )

    start_time = datetime(2020, 2, 1)
    end_time = datetime(2020, 2, 1)

    fname_bgc = Path(download_test_data("CESM_surface_global_test_data.nc"))

    return SurfaceForcing(
        grid=grid,
        start_time=start_time,
        end_time=end_time,
        source={"name": "CESM_REGRIDDED", "path": fname_bgc},
        type="bgc",
        coarse_grid_mode="never",
        use_dask=use_dask,
    )


@pytest.fixture(scope="session")
def bgc_surface_forcing_from_climatology(use_dask):
    """Fixture for creating a SurfaceForcing object with BGC from climatology."""
    grid = Grid(
        nx=5,
        ny=5,
        size_x=1800,
        size_y=2400,
        center_lon=180,
        center_lat=61,
        rot=20,
    )

    start_time = datetime(2020, 2, 1)
    end_time = datetime(2020, 2, 1)

    fname_bgc = Path(download_test_data("CESM_surface_global_test_data_climatology.nc"))

    return SurfaceForcing(
        grid=grid,
        start_time=start_time,
        end_time=end_time,
        source={"name": "CESM_REGRIDDED", "path": fname_bgc, "climatology": True},
        type="bgc",
        coarse_grid_mode="never",
        use_dask=use_dask,
    )


@pytest.fixture(scope="session")
def bgc_surface_forcing_from_unified_climatology(use_dask):
    """Fixture for creating a SurfaceForcing object with BGC from climatology."""
    grid = Grid(
        nx=5,
        ny=5,
        size_x=1800,
        size_y=2400,
        center_lon=180,
        center_lat=61,
        rot=20,
    )

    start_time = datetime(2020, 2, 1)
    end_time = datetime(2020, 2, 1)

    fname_bgc = Path(download_test_data("coarsened_UNIFIED_bgc_dataset.nc"))

    return SurfaceForcing(
        grid=grid,
        start_time=start_time,
        end_time=end_time,
        source={"name": "UNIFIED", "path": fname_bgc, "climatology": True},
        type="bgc",
        coarse_grid_mode="never",
        use_dask=use_dask,
    )


@pytest.fixture(scope="session")
def river_forcing():
    """Fixture for creating a RiverForcing object from the global Dai river dataset."""
    grid = Grid(
        nx=18, ny=18, size_x=800, size_y=800, center_lon=-18, center_lat=65, rot=20, N=3
    )

    start_time = datetime(1998, 1, 1)
    end_time = datetime(1998, 3, 1)

    return RiverForcing(
        grid=grid,
        start_time=start_time,
        end_time=end_time,
    )


@pytest.fixture(scope="session")
def river_forcing_no_climatology():
    """Fixture for creating a RiverForcing object from the global Dai river dataset."""
    grid = Grid(
        nx=18, ny=18, size_x=800, size_y=800, center_lon=-18, center_lat=65, rot=20, N=3
    )

    start_time = datetime(1998, 1, 1)
    end_time = datetime(1998, 3, 1)

    return RiverForcing(
        grid=grid,
        start_time=start_time,
        end_time=end_time,
        convert_to_climatology="never",
    )


@pytest.fixture
def river_forcing_with_bgc(scope="session"):
    """Fixture for creating a RiverForcing object with BGC tracers."""
    grid = Grid(
        nx=18, ny=18, size_x=800, size_y=800, center_lon=-18, center_lat=65, rot=20, N=3
    )

    start_time = datetime(1998, 1, 1)
    end_time = datetime(1998, 3, 1)

    return RiverForcing(
        grid=grid, start_time=start_time, end_time=end_time, include_bgc=True
    )


@pytest.fixture(scope="session")
def era5_data(use_dask):
    fname = download_test_data("ERA5_regional_test_data.nc")
    data = ERA5Dataset(
        filename=fname,
        start_time=datetime(2020, 1, 31),
        end_time=datetime(2020, 2, 2),
        use_dask=use_dask,
    )

    return data


@pytest.fixture(scope="session")
def glorys_data(use_dask):
    # the following GLORYS data has a wide enough domain
    # to have different masks for tracers vs. velocities
    fname = download_test_data("GLORYS_test_data.nc")

    data = GLORYSDataset(
        filename=fname,
        start_time=datetime(2012, 1, 1),
        end_time=datetime(2013, 1, 1),
        use_dask=use_dask,
    )

    ds = data.ds.isel(depth=[0, 10, 30])
    object.__setattr__(data, "ds", ds)

    data.extrapolate_deepest_to_bottom()

    return data


@pytest.fixture(scope="session")
def tpxo_data(use_dask):
    fname = download_test_data("regional_h_tpxo10v2a.nc")
    fname_grid = download_test_data("regional_grid_tpxo10v2a.nc")

    data = TPXODataset(
        filename=fname,
        grid_filename=fname_grid,
        location="h",
        var_names={"ssh_Re": "hRe", "ssh_Im": "hIm"},
        use_dask=use_dask,
    )

    return data


@pytest.fixture(scope="session")
def cesm_bgc_data(use_dask):
    fname = download_test_data("CESM_regional_test_data_one_time_slice.nc")

    data = CESMBGCDataset(
        filename=fname,
        start_time=datetime(2012, 1, 1),
        end_time=datetime(2013, 1, 1),
        climatology=False,
        use_dask=use_dask,
    )

    return data


@pytest.fixture(scope="session")
def coarsened_cesm_bgc_data(use_dask):
    fname = download_test_data("CESM_BGC_2012.nc")

    data = CESMBGCDataset(
        filename=fname,
        start_time=datetime(2012, 1, 1),
        end_time=datetime(2013, 1, 1),
        climatology=False,
        use_dask=use_dask,
    )

    data.extrapolate_deepest_to_bottom()

    return data


@pytest.fixture(scope="session")
def cesm_surface_bgc_data(use_dask):
    fname = download_test_data("CESM_BGC_SURFACE_2012.nc")

    data = CESMBGCSurfaceForcingDataset(
        filename=fname,
        start_time=datetime(2012, 1, 1),
        end_time=datetime(2013, 1, 1),
        climatology=False,
        use_dask=use_dask,
    )
    data.post_process()

    return data


@pytest.fixture(scope="session")
def unified_bgc_data(use_dask):
    fname = download_test_data("coarsened_UNIFIED_bgc_dataset.nc")

    data = UnifiedBGCDataset(
        filename=fname,
        start_time=datetime(2012, 1, 1),
        end_time=datetime(2013, 1, 1),
        climatology=True,
        use_dask=use_dask,
    )
    data.post_process()

    return data


@pytest.fixture(scope="session")
def unified_surface_bgc_data(use_dask):
    fname = download_test_data("coarsened_UNIFIED_bgc_dataset.nc")

    data = UnifiedBGCSurfaceDataset(
        filename=fname,
        start_time=datetime(2012, 1, 1),
        end_time=datetime(2013, 1, 1),
        climatology=True,
        use_dask=use_dask,
    )
    data.post_process()

    return data


def calculate_file_hash(filepath, hash_algorithm="sha256"):
    """Calculate the hash of a file using the specified hash algorithm."""
    hash_func = hashlib.new(hash_algorithm)
    with open(filepath, "rb") as f:
        for chunk in iter(lambda: f.read(4096), b""):
            hash_func.update(chunk)
    return hash_func.hexdigest()


def calculate_data_hash(filepath):
    """Calculate the hash of an HDF5 file's datasets, ignoring certain metadata.

    This function computes a SHA-256 hash based on the actual data stored in the
    datasets of an HDF5 file. It excludes metadata attributes such as `STORAGE_LAYOUT`
    to ensure consistency in hashing when metadata differences do not affect data values.

    Parameters:
        filepath (str): Path to the HDF5 file.

    Returns:
        str: The computed SHA-256 hash as a hexadecimal string.
    """
    with h5py.File(filepath, "r") as f:
        # Create a hash object
        hash_obj = hashlib.sha256()

        # Iterate over datasets in the file
        for dataset_name in f:
            dataset = f[dataset_name]

            # Skip metadata like STORAGE_LAYOUT or any other non-data attributes
            # You can skip the dataset attributes you don't care about
            dataset_attrs = list(dataset.attrs)
            for attr in dataset_attrs:
                if attr == "STORAGE_LAYOUT":
                    del dataset.attrs[attr]  # Remove this attribute

            # Update the hash with the actual data (ignoring non-data metadata)
            data = dataset[()]
            hash_obj.update(data.tobytes())  # Convert data to bytes

        # Return the computed hash
        return hash_obj.hexdigest()<|MERGE_RESOLUTION|>--- conflicted
+++ resolved
@@ -591,10 +591,7 @@
 
 
 @pytest.fixture(scope="session")
-<<<<<<< HEAD
-def bgc_surface_forcing(use_dask):
-=======
-def surface_forcing_with_wind_dropoff(request, use_dask):
+def surface_forcing_with_wind_dropoff(use_dask):
     """Fixture for creating a SurfaceForcing object with wind dropoff correction."""
 
     grid = Grid(
@@ -624,8 +621,7 @@
 
 
 @pytest.fixture(scope="session")
-def bgc_surface_forcing(request, use_dask):
->>>>>>> 1d888210
+def bgc_surface_forcing(use_dask):
     """Fixture for creating a SurfaceForcing object with BGC."""
     grid = Grid(
         nx=5,
