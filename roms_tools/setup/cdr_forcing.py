import itertools
import logging
from collections import Counter
from datetime import datetime
from pathlib import Path
from typing import Annotated, Iterator

import cartopy.crs as ccrs
import matplotlib.gridspec as gridspec
import matplotlib.pyplot as plt
import numpy as np
import xarray as xr
from matplotlib.axes import Axes
from pydantic import (
    BaseModel,
    Field,
    RootModel,
    conlist,
    model_serializer,
    model_validator,
)

from roms_tools import Grid
from roms_tools.plot import get_projection, plot, plot_2d_horizontal_field
from roms_tools.setup.cdr_release import (
    Release,
    ReleaseType,
    TracerPerturbation,
    VolumeRelease,
)
from roms_tools.setup.utils import (
    add_tracer_metadata_to_ds,
    convert_to_relative_days,
    from_yaml,
    gc_dist,
    get_target_coords,
    to_dict,
    write_to_yaml,
)
from roms_tools.utils import (
    normalize_longitude,
    save_datasets,
)
from roms_tools.vertical_coordinate import compute_depth_coordinates

INCLUDE_ALL_RELEASE_NAMES = "all"


class ReleaseSimulationManager(BaseModel):
    """Validates and adjusts a single release against a ROMS simulation time window and
    grid."""

    release: Release
    grid: Grid | None = None
    start_time: datetime
    end_time: datetime

    @model_validator(mode="after")
    def check_release_times_within_simulation_window(
        self,
    ) -> "ReleaseSimulationManager":
        """Ensure the release times are within the [start_time, end_time] simulation
        window."""

        times = self.release.times
        if len(times) == 0:
            return self

        if times[0] < self.start_time:
            raise ValueError(
                f"First time in release '{self.release.name}' is before start_time ({self.start_time})."
            )

        if times[-1] > self.end_time:
            raise ValueError(
                f"Last time in release '{self.release.name}' is after end_time ({self.end_time})."
            )

        return self

    @model_validator(mode="after")
    def validate_release_location(self) -> "ReleaseSimulationManager":
        """Ensure the release is consistent with the simulation grid."""
        _validate_release_location(self.grid, self.release)
        return self

    @model_validator(mode="after")
    def extend_to_endpoints(self) -> "ReleaseSimulationManager":
        """Extend the release time series to include the simulation time endpoints."""
        self.release._extend_to_endpoints(self.start_time, self.end_time)
        return self


class ReleaseCollector(RootModel):
    """Collects and validates multiple releases against each other."""

    root: conlist(
        Annotated[
            VolumeRelease | TracerPerturbation, Field(discriminator="release_type")
        ],
        min_length=1,
    ) = Field(alias="releases")

    _release_type: ReleaseType = None

    def __iter__(self) -> Iterator[Release]:
        return iter(self.root)

    def __getitem__(self, item: int | str) -> Release:
        if isinstance(item, int):
            return self.root[item]
        elif isinstance(item, str):
            for release in self.root:
                if release.name == item:
                    return release
            raise KeyError(f"Release named '{item}' not found.")
        else:
            raise TypeError(f"Invalid key type: {type(item)}. Must be int or str.")

    @model_validator(mode="before")
    @classmethod
    def unpack_dict(cls, data):
        """This helps directly translate a dict of {"releases": [...]} into just the
        list of releases."""
        if isinstance(data, dict):
            try:
                return data["releases"]
            except KeyError:
                raise ValueError(
                    "Expected a dictionary with a 'releases' key, or else a list of releases"
                )
        return data

    @model_validator(mode="after")
    def check_unique_name(self) -> "ReleaseCollector":
        """Check that all releases have unique names."""
        names = [release.name for release in self.root]
        duplicates = [name for name, count in Counter(names).items() if count > 1]

        if duplicates:
            raise ValueError(
                f"Multiple releases share the following name(s): {', '.join(repr(d) for d in duplicates)}. "
                "Each release must have a unique name."
            )

        return self

    @model_validator(mode="after")
    def check_all_releases_same_type(self):
        """Ensure all releases are of the same type, and set the release_type."""
        release_types = set(r.release_type for r in self.root)
        if len(release_types) > 1:
            type_list = ", ".join(map(str, release_types))
            raise ValueError(
                f"Not all releases have the same type. Received: {type_list}"
            )
        return self

    @property
    def release_type(self):
        """Type of all releases."""
        release_types = set(r.release_type for r in self.root)
        return release_types.pop()


class CDRForcingDatasetBuilder:
    """Constructs the xarray `Dataset` to be saved as NetCDF."""

    def __init__(self, releases, model_reference_date, release_type: ReleaseType):
        self.releases = releases
        self.model_reference_date = model_reference_date
        self.release_type = release_type

    def build(self) -> xr.Dataset:
        """Build the CDR forcing dataset."""

        all_times = itertools.chain.from_iterable(r.times for r in self.releases)
        unique_times = np.unique(np.array(list(all_times), dtype="datetime64[ns]"))
        unique_rel_times = convert_to_relative_days(
            unique_times, self.model_reference_date
        )

        ds = self._initialize_dataset(unique_times, unique_rel_times)

        for ncdr, release in enumerate(self.releases):
            times = np.array(release.times, dtype="datetime64[ns]")
            rel_times = convert_to_relative_days(times, self.model_reference_date)

            if self.release_type == ReleaseType.volume:
                ds["cdr_volume"].loc[{"ncdr": ncdr}] = np.interp(
                    unique_rel_times, rel_times, release.volume_fluxes.values
                )
                tracer_key = "cdr_tracer"
                tracer_data = release.tracer_concentrations
            elif self.release_type == ReleaseType.tracer_perturbation:
                tracer_key = "cdr_trcflx"
                tracer_data = release.tracer_fluxes

            for ntracer in range(ds.ntracers.size):
                tracer_name = ds.tracer_name[ntracer].item()
                ds[tracer_key].loc[{"ntracers": ntracer, "ncdr": ncdr}] = np.interp(
                    unique_rel_times,
                    rel_times,
                    tracer_data[tracer_name].values,
                )

        return ds

    def _initialize_dataset(self, unique_times, unique_rel_times) -> xr.Dataset:
        """Create and initialize a CDR xarray.Dataset with metadata and empty variables.

        Parameters
        ----------
        unique_times : array-like
            Array of unique absolute times for the release.
        unique_rel_times : array-like
            Array of unique relative times (days since model reference date).

        Returns
        -------
        xr.Dataset
            Initialized dataset with time, location, and release-type-dependent variables.
        """

        ds = xr.Dataset()
        ds["time"] = ("time", unique_times)
        ds["cdr_time"] = ("time", unique_rel_times)
        ds["cdr_lon"] = ("ncdr", [r.lon for r in self.releases])
        ds["cdr_lat"] = ("ncdr", [r.lat for r in self.releases])
        ds["cdr_dep"] = ("ncdr", [r.depth for r in self.releases])
        ds["cdr_hsc"] = ("ncdr", [r.hsc for r in self.releases])
        ds["cdr_vsc"] = ("ncdr", [r.vsc for r in self.releases])
        ds = ds.assign_coords(
            {"release_name": (["ncdr"], [r.name for r in self.releases])}
        )

        if self.release_type == ReleaseType.volume:
            ds = add_tracer_metadata_to_ds(
                ds, with_flux_units=False
            )  # adds the coordinate "tracer_name"
            ds["cdr_volume"] = xr.zeros_like(ds.cdr_time * ds.ncdr, dtype=np.float64)
            ds["cdr_tracer"] = xr.zeros_like(
                ds.cdr_time * ds.ntracers * ds.ncdr, dtype=np.float64
            )

        elif self.release_type == ReleaseType.tracer_perturbation:
            ds = add_tracer_metadata_to_ds(
                ds, with_flux_units=True
            )  # adds the coordinate "tracer_name"
            ds["cdr_trcflx"] = xr.zeros_like(
                ds.cdr_time * ds.ntracers * ds.ncdr, dtype=np.float64
            )

        # Assign attributes
        attr_map = self._get_attr_map()
        for var, attrs in attr_map.items():
            if var in ds.data_vars or var in ds.coords:
                ds[var].attrs.update(attrs)

        return ds

    def _get_attr_map(self) -> dict[str, dict[str, str]]:
        """Returns metadata (long name and units) for variables in the CDRForcing xarray
        dataset.

        Returns
        -------
        dict
            Keys are variable names, values are dicts with 'long_name' and 'units'.
        """
        return {
            "time": {"long_name": "absolute time"},
            "cdr_time": {
                "long_name": f"relative time: days since {self.model_reference_date}",
                "units": "days",
            },
            "release_name": {"long_name": "Name of release"},
            "cdr_lon": {
                "long_name": "Longitude of CDR release",
                "units": "degrees east",
            },
            "cdr_lat": {
                "long_name": "Latitude of CDR release",
                "units": "degrees north",
            },
            "cdr_dep": {"long_name": "Depth of CDR release", "units": "meters"},
            "cdr_hsc": {
                "long_name": "Horizontal scale of CDR release",
                "units": "meters",
            },
            "cdr_vsc": {
                "long_name": "Vertical scale of CDR release",
                "units": "meters",
            },
            "cdr_trcflx": {
                "long_name": "CDR tracer flux",
                "description": "Tracer fluxes for CDR releases",
            },
            "cdr_volume": {
                "long_name": "CDR volume flux",
                "units": "m3/s",
                "description": "Volume flux associated with CDR releases",
            },
            "cdr_tracer": {
                "long_name": "CDR tracer concentration",
                "description": "Tracer concentrations for CDR releases",
            },
        }


class CDRForcing(BaseModel):
    """Represents Carbon Dioxide Removal (CDR) forcing.

    Parameters
    ----------
    grid : Grid, optional
        Object representing the grid.
    start_time : datetime
        Start time of the ROMS model simulation.
    end_time : datetime
        End time of the ROMS model simulation.
    model_reference_date : datetime, optional
        Reference date for converting absolute times to model-relative time. Defaults to Jan 1, 2000.
    releases : list of Release
        A list of one or more CDR release objects.
    """

    grid: Grid | None = None
    """Object representing the grid."""
    start_time: datetime
    """Start time of the ROMS model simulation."""
    end_time: datetime
    """End time of the ROMS model simulation."""
    model_reference_date: datetime = datetime(2000, 1, 1)
    """The reference date for the ROMS simulation."""
    releases: ReleaseCollector
    """A list of one or more CDR release objects."""

    # this is defined during init and shouldn't be serialized
    _ds: xr.Dataset = None

    @model_validator(mode="after")
    def _validate(self):
        if self.start_time >= self.end_time:
            raise ValueError(
                f"`start_time` ({self.start_time}) must be earlier than `end_time` ({self.end_time})."
            )

        for release in self.releases:
            ReleaseSimulationManager(
                release=release,
                grid=self.grid,
                start_time=self.start_time,
                end_time=self.end_time,
            )

        builder = CDRForcingDatasetBuilder(
            self.releases, self.model_reference_date, self.release_type
        )
        self._ds = builder.build()
        return self

    @property
    def release_type(self) -> ReleaseType:
        return self.releases.release_type

    @property
    def ds(self) -> xr.Dataset:
        """The xarray dataset containing release metadata and forcing variables."""
        return self._ds

    def plot_volume_flux(
        self, start=None, end=None, release_names=INCLUDE_ALL_RELEASE_NAMES
    ):
        """Plot the volume flux for each specified release within the given time range.

        Parameters
        ----------
        start : datetime or None
            Start datetime for the plot. If None, defaults to `self.start_time`.
        end : datetime or None
            End datetime for the plot. If None, defaults to `self.end_time`.
        release_names : list[str], or str, optional
            A list of release names to plot.
            If a string equal to "all", all releases will be plotted.
            Defaults to "all".

        Raises
        ------
        ValueError
            If self.releases are not of type VolumeRelease.
            If `release_names` is not a list of strings or "all".
            If any of the specified release names do not exist in `self.releases`.
        """

        if self.release_type != ReleaseType.volume:
            raise ValueError(
                "plot_volume_flux is only supported when all releases are of type VolumeRelease."
            )

        start = start or self.start_time
        end = end or self.end_time

        valid_release_names = [r.name for r in self.releases]

        if release_names == INCLUDE_ALL_RELEASE_NAMES:
            release_names = valid_release_names

        _validate_release_input(release_names, valid_release_names)

        data = self.ds["cdr_volume"]

        self._plot_line(
            data,
            release_names,
            start,
            end,
            title="Volume flux of release(s)",
            ylabel=r"m$^3$/s",
        )

    def plot_tracer_concentration(
        self,
        tracer_name: str,
        start=None,
        end=None,
        release_names=INCLUDE_ALL_RELEASE_NAMES,
    ):
        """Plot the concentration of a given tracer for each specified release within
        the given time range.

        Parameters
        ----------
        tracer_name : str
            Name of the tracer to plot, e.g., "ALK", "DIC", etc.
        start : datetime or None
            Start datetime for the plot. If None, defaults to `self.start_time`.
        end : datetime or None
            End datetime for the plot. If None, defaults to `self.end_time`.
        release_names : list[str], or str, optional
            A list of release names to plot.
            If a string equal to "all", all releases will be plotted.
            Defaults to "all".

        Raises
        ------
        ValueError
            If self.releases are not of type VolumeRelease.
            If `release_names` is not a list of strings or "all".
            If any of the specified release names do not exist in `self.releases`.
            If `tracer_name` does not exist in self.ds["tracer_name"])
        """
        if self.release_type != ReleaseType.volume:
            raise ValueError(
                "plot_tracer_concentration is only supported when all releases are of type VolumeRelease."
            )

        start = start or self.start_time
        end = end or self.end_time

        valid_release_names = [r.name for r in self.releases]

        if release_names == INCLUDE_ALL_RELEASE_NAMES:
            release_names = valid_release_names

        _validate_release_input(release_names, valid_release_names)

        tracer_names = list(self.ds["tracer_name"].values)
        if tracer_name not in tracer_names:
            raise ValueError(
                f"Tracer '{tracer_name}' not found. Available: {', '.join(tracer_names)}"
            )

        tracer_index = tracer_names.index(tracer_name)
        data = self.ds["cdr_tracer"].isel(ntracers=tracer_index)

        if tracer_name == "temp":
            title = "Temperature of release water"
        elif tracer_name == "salt":
            title = "Salinity of release water"
        else:
            title = f"{tracer_name} concentration of release(s)"

        self._plot_line(
            data,
            release_names,
            start,
            end,
            title=title,
            ylabel=f"{self.ds['tracer_unit'].isel(ntracers=tracer_index).values.item()}",
        )

    def plot_tracer_flux(
        self,
        tracer_name: str,
        start=None,
        end=None,
        release_names=INCLUDE_ALL_RELEASE_NAMES,
    ):
        """Plot the flux of a given tracer for each specified release within the given
        time range.

        Parameters
        ----------
        tracer_name : str
            Name of the tracer to plot, e.g., "ALK", "DIC", etc.
        start : datetime or None
            Start datetime for the plot. If None, defaults to `self.start_time`.
        end : datetime or None
            End datetime for the plot. If None, defaults to `self.end_time`.
        release_names : list[str], or str, optional
            A list of release names to plot.
            If a string equal to "all", all releases will be plotted.
            Defaults to "all".

        Raises
        ------
        ValueError
            If self.releases are not of type TracerPerturbation.
            If `release_names` is not a list of strings or "all".
            If any of the specified release names do not exist in `self.releases`.
            If `tracer_name` does not exist in self.ds["tracer_name"])
        """
        if self.release_type != ReleaseType.tracer_perturbation:
            raise ValueError(
                "plot_tracer_flux is only supported when all releases are of type TracerPerturbation."
            )

        start = start or self.start_time
        end = end or self.end_time

        valid_release_names = [r.name for r in self.releases]

        if release_names == INCLUDE_ALL_RELEASE_NAMES:
            release_names = valid_release_names

        _validate_release_input(release_names, valid_release_names)

        tracer_names = list(self.ds["tracer_name"].values)
        if tracer_name not in tracer_names:
            raise ValueError(
                f"Tracer '{tracer_name}' not found. Available: {', '.join(tracer_names)}"
            )

        tracer_index = tracer_names.index(tracer_name)
        data = self.ds["cdr_trcflx"].isel(ntracers=tracer_index)

        title = f"{tracer_name} flux of release(s)"

        self._plot_line(
            data,
            release_names,
            start,
            end,
            title=title,
            ylabel=f"{self.ds['tracer_unit'].isel(ntracers=tracer_index).values.item()}",
        )

    def _plot_line(self, data, release_names, start, end, title="", ylabel=""):
        """Plots a line graph for the specified releases and time range."""
        valid_release_names = [r.name for r in self.releases]
        colors = _get_release_colors(valid_release_names)

        fig, ax = plt.subplots(1, 1, figsize=(7, 4))
        for name in release_names:
            ncdr = np.where(self.ds["release_name"].values == name)[0].item()
            data.isel(ncdr=ncdr).plot(
                ax=ax,
                linewidth=2,
                label=name,
                color=colors[name],
                marker="x",
            )

        if len(release_names) > 0:
            ax.legend()

        ax.set(title=title, ylabel=ylabel, xlabel="time")
        ax.set_xlim([start, end])

    def plot_locations(self, release_names="all"):
        """Plot centers of release locations in top-down view.

        Parameters
        ----------
        release_names : list of str or "all", optional
            A list of release names to plot.
            If "all", the method will plot all releases.
            The default is "all".

        Raises
        ------
        ValueError
            If `release_names` is not a list of strings or "all".
            If any of the specified release names do not exist in `self.releases`.
            If `self.grid` is not set.
        """

        # Ensure that the grid is provided
        if self.grid is None:
            raise ValueError(
                "A grid must be provided for plotting. Please pass a valid `Grid` object."
            )

        valid_release_names = [r.name for r in self.releases]

        if release_names == "all":
            release_names = valid_release_names

        _validate_release_input(release_names, valid_release_names)

        lon_deg = self.grid.ds.lon_rho
        lat_deg = self.grid.ds.lat_rho
        if self.grid.straddle:
            lon_deg = xr.where(lon_deg > 180, lon_deg - 360, lon_deg)
        trans = get_projection(lon_deg, lat_deg)
        fig, ax = plt.subplots(1, 1, figsize=(13, 7), subplot_kw={"projection": trans})

        # Plot blue background on map
        field = self.grid.ds.mask_rho
        field = field.assign_coords({"lon": lon_deg, "lat": lat_deg})
        vmax = 6
        vmin = 0
        cmap = plt.colormaps.get_cmap("Blues")
        kwargs = {"vmax": vmax, "vmin": vmin, "cmap": cmap}
        plot_2d_horizontal_field(field, kwargs=kwargs, ax=ax, add_colorbar=False)

        # Plot release locations
        colors = _get_release_colors(valid_release_names)
        _plot_location(
            grid=self.grid,
            releases=[self.releases[name] for name in release_names],
            ax=ax,
            colors=colors,
        )

    def plot_distribution(self, release_name: str, mark_release_center: bool = True):
        """Plot the release location from a top and side view.

        This method creates three plots:

        - A top view of the release distribution.
        - A side view of the release distribution along a fixed longitude.
        - A side view of the release distribution along a fixed latitude.

        Parameters
        ----------
        release_name : str
            Name of the release to plot.
        mark_release_center : bool, default True
            Whether to mark the center of the release distribution with an "x".

        Raises
        ------
        ValueError
            If `self.grid` is not set.
            If the specified `release_name` does not exist in `self.releases`.
        """
        if self.grid is None:
            raise ValueError(
                "A grid must be provided for plotting. Please pass a valid `Grid` object."
            )

        valid_release_names = [r.name for r in self.releases]
        _validate_release_input(release_name, valid_release_names, list_allowed=False)
        release = self.releases[release_name]

        # Prepare grid coordinates
        lon_deg = self.grid.ds.lon_rho
        lat_deg = self.grid.ds.lat_rho
        if self.grid.straddle:
            lon_deg = xr.where(lon_deg > 180, lon_deg - 360, lon_deg)

        # Setup figure
        fig = plt.figure(figsize=(12, 5.5))
        gs = gridspec.GridSpec(nrows=2, ncols=2, figure=fig)
        trans = get_projection(lon_deg, lat_deg)
        ax0 = fig.add_subplot(gs[:, 0], projection=trans)
        ax1 = fig.add_subplot(gs[0, 1])
        ax2 = fig.add_subplot(gs[1, 1])

        # Top down view plot of depth-integrated Gaussian
        depth_integrated_field = _map_horizontal_gaussian(self.grid, release)
        depth_integrated_field = depth_integrated_field.assign_coords(
            {"lon": lon_deg, "lat": lat_deg}
        )
        cmap = plt.colormaps.get_cmap("RdPu")
        cmap.set_bad(color="gray")
        plot_2d_horizontal_field(
            field=depth_integrated_field.where(self.grid.ds.mask_rho),
            ax=ax0,
<<<<<<< HEAD
=======
            kwargs={"cmap": cmap},
>>>>>>> 408d908f
            add_colorbar=False,
            title="Depth-integrated distribution",
        )
        if mark_release_center:
            _plot_location(
                grid=self.grid, releases=[release], ax=ax0, include_legend=False
            )

        # Spread horizontal Gaussian field into the vertical
        distribution_3d = _map_3d_gaussian(self.grid, release, depth_integrated_field)

        release_lon = normalize_longitude(release.lon, self.grid.straddle)

        plot(
            field=distribution_3d,
            grid_ds=self.grid.ds,
            lon=release_lon,
            ax=ax1,
            cmap_name="RdPu",
            add_colorbar=False,
        )
        ax1.set(title=f"Longitude: {release.lon}°E", xlabel="Latitude [°N]")

        plot(
            field=distribution_3d,
            grid_ds=self.grid.ds,
            lat=release.lat,
            ax=ax2,
            cmap_name="RdPu",
            add_colorbar=False,
        )
        ax2.set(title=f"Latitude: {release.lat}°N", xlabel="Longitude [°E]")

        if mark_release_center:
            kwargs = {
                "color": "k",
                "marker": "x",
                "markersize": 8,
                "markeredgewidth": 2,
            }
            ax1.plot(release.lat, release.depth, **kwargs)
            ax2.plot(release_lon, release.depth, **kwargs)

        # Adjust layout and title
        fig.subplots_adjust(hspace=0.45)
        fig.suptitle(f"Release distribution for: {release_name}")

    def save(
        self,
        filepath: str | Path,
    ) -> list[Path]:
        """Save the volume source with tracers to netCDF4 file.

        Parameters
        ----------
        filepath : str | Path
            The base path and filename for the output files.

        Returns
        -------
        list[Path]
            A list of `Path` objects for the saved files. Each element in the list corresponds to a file that was saved.
        """

        # Ensure filepath is a Path object
        filepath = Path(filepath)

        # Remove ".nc" suffix if present
        if filepath.suffix == ".nc":
            filepath = filepath.with_suffix("")

        dataset_list = [self.ds]
        output_filenames = [str(filepath)]

        saved_filenames = save_datasets(dataset_list, output_filenames)

        return saved_filenames

    @model_serializer
    def _serialize(self) -> dict:
        return to_dict(self)

    def to_yaml(self, filepath: str | Path) -> None:
        """Export the parameters of the class to a YAML file, including the version of
        roms-tools.

        Parameters
        ----------
        filepath : str | Path
            The path to the YAML file where the parameters will be saved.
        """

        forcing_dict = self.model_dump()
        metadata = self.releases[0].get_tracer_metadata()
        forcing_dict["CDRForcing"]["_tracer_metadata"] = metadata

        write_to_yaml(forcing_dict, filepath)

    @classmethod
    def from_yaml(cls, filepath: str | Path) -> "CDRForcing":
        """Create an instance of the CDRForcing class from a YAML file.

        Parameters
        ----------
        filepath : str | Path
            The path to the YAML file from which the parameters will be read.

        Returns
        -------
        CDRForcing
            An instance of the CDRForcing class.
        """
        filepath = Path(filepath)

        grid = Grid.from_yaml(filepath)
        params = from_yaml(cls, filepath)
        params.pop("_tracer_metadata", None)

        return cls(grid=grid, **params)


def _validate_release_input(releases, valid_releases, list_allowed=True):
    """Validates the input for release names in plotting methods to ensure they are in
    an acceptable format and exist within the set of valid releases.

    This method ensures that the `releases` parameter is either a single release name (string) or a list
    of release names (strings), and checks that each release exists in the set of valid releases.

    Parameters
    ----------
    releases : str or list of str
        A single release name as a string, or a list of release names (strings) to validate.

    list_allowed : bool, optional
        If `True`, a list of release names is allowed. If `False`, only a single release name (string)
        is allowed. Default is `True`.

    Raises
    ------
    ValueError
        If `releases` is not a string or list of strings, or if any release name is invalid (not in `self.releases`).

    Notes
    -----
    This method checks that the `releases` input is in a valid format (either a string or a list of strings),
    and ensures each release is present in the set of valid releases defined in `self.releases`. Invalid releases
    are reported in the error message.

    If `list_allowed` is set to `False`, only a single release name (string) will be accepted. Otherwise, a
    list of release names is also acceptable.
    """

    # Ensure that a list of releases is only allowed if `list_allowed` is True
    if not list_allowed and not isinstance(releases, str):
        raise ValueError(
            f"Only a single release name (string) is allowed. Got: {releases}"
        )

    if isinstance(releases, str):
        releases = [releases]  # Convert to list if a single string is provided
    elif isinstance(releases, list):
        if not all(isinstance(r, str) for r in releases):
            raise ValueError("All elements in `releases` list must be strings.")
    else:
        raise ValueError(
            "`releases` should be a string (single release name) or a list of strings (release names)."
        )

    # Validate that the specified releases exist in self.releases
    invalid_releases = [
        release for release in releases if release not in valid_releases
    ]
    if invalid_releases:
        raise ValueError(f"Invalid releases: {', '.join(invalid_releases)}")


def _get_release_colors(valid_releases: list[str]) -> dict[str, tuple]:
    """Returns a dictionary of colors for the valid releases, based on a consistent
    colormap.

    Parameters
    ----------
    valid_releases : List[str]
        List of release names to assign colors to.

    Returns
    -------
    Dict[str, tuple]
        A dictionary where the keys are release names and the values are their corresponding colors,
        assigned based on the order of releases in the valid releases list.

    Raises
    ------
    ValueError
        If the number of valid releases exceeds the available colormap capacity.

    Notes
    -----
    The colormap is chosen dynamically based on the number of valid releases:

    - If there are 10 or fewer releases, the "tab10" colormap is used.
    - If there are more than 10 but fewer than or equal to 20 releases, the "tab20" colormap is used.
    - For more than 20 releases, the "tab20b" colormap is used.
    """

    # Determine the colormap based on the number of releases
    if len(valid_releases) <= 10:
        color_map = plt.get_cmap("tab10")
    elif len(valid_releases) <= 20:
        color_map = plt.get_cmap("tab20")
    else:
        color_map = plt.get_cmap("tab20b")

    # Ensure the number of releases doesn't exceed the available colormap capacity
    if len(valid_releases) > color_map.N:
        raise ValueError(
            f"Too many releases. The selected colormap supports up to {color_map.N} releases."
        )

    # Create a dictionary of colors based on the release indices
    colors = {name: color_map(i) for i, name in enumerate(valid_releases)}

    return colors


def _validate_release_location(grid, release: Release):
    """Validates the closest grid location for a release site.

    This function ensures that the given release site (lat, lon, depth) lies
    within the ocean portion of the model grid domain. It:

    - Checks if the point is within the grid domain (with buffer for boundary artifacts).
    - Verifies that the location is not on land.
    - Verifies that the location is not below the seafloor.
    """
    if grid:
        # Adjust longitude based on whether it crosses the International Date Line (straddle case)
        if grid.straddle:
            lon = xr.where(release.lon > 180, release.lon - 360, release.lon)
        else:
            lon = xr.where(release.lon < 0, release.lon + 360, release.lon)

        dx = 1 / grid.ds.pm
        dy = 1 / grid.ds.pn

        # Compute the maximum half-diagonal grid spacing across the domain
        max_grid_spacing = (np.sqrt(dx**2 + dy**2) / 2).max()

        # Apply a 10% safety margin
        max_grid_spacing *= 1.1

        # Compute great-circle distance to all grid points
        dist = gc_dist(grid.ds.lon_rho, grid.ds.lat_rho, lon, release.lat)
        dist_min = dist.min(dim=["eta_rho", "xi_rho"])

        if dist_min > max_grid_spacing:
            raise ValueError(
                f"Release site '{release.name}' is outside of the grid domain. "
                "Ensure the provided (lat, lon) falls within the model grid extent."
            )

        # Find the indices of the closest grid cell
        indices = np.where(dist == dist_min)
        eta_rho = indices[0][0]
        xi_rho = indices[1][0]

        eta_max = grid.ds.sizes["eta_rho"] - 1
        xi_max = grid.ds.sizes["xi_rho"] - 1

        if eta_rho in [0, eta_max] or xi_rho in [0, xi_max]:
            raise ValueError(
                f"Release site '{release.name}' is located too close to the grid boundary. "
                "Place release location (lat, lon) away from grid boundaries."
            )

        if grid.ds.mask_rho[eta_rho, xi_rho].values == 0:
            raise ValueError(
                f"Release site '{release.name}' is on land. "
                "Please provide coordinates (lat, lon) over ocean."
            )

        if grid.ds.h[eta_rho, xi_rho].values < release.depth:
            raise ValueError(
                f"Release site '{release.name}' lies below the seafloor. "
                f"Seafloor depth is {grid.ds.h[eta_rho, xi_rho].values:.2f} m, "
                f"but requested depth is {release.depth:.2f} m. Adjust depth or location (lat, lon)."
            )

    else:
        logging.warning(
            "Grid not provided: cannot verify whether the specified lat/lon/depth location is within the domain or on land. "
            "Please check manually or provide a grid when instantiating the class."
        )


def _map_horizontal_gaussian(grid: Grid, release: Release):
    """Map a tracer release to the ROMS grid as a normalized 2D Gaussian distribution.

    The tracer is centered at the nearest grid cell to the release location, then smoothed
    using a Gaussian filter (via GCM-Filters) with horizontal scale `release.hsc`. Land points
    are masked out, and the distribution is renormalized to integrate to 1 over the ocean.

    Parameters
    ----------
    grid : Grid
        ROMS grid object with grid metrics and land mask.
    release : Release
        Release location and horizontal scale (hsc) in meters.

    Returns
    -------
    delta_smooth : xarray.DataArray
        Normalized 2D tracer distribution on the ROMS grid (zero over land).
    """
    # Find closest grid cell center
    target_coords = get_target_coords(grid)
    lon = release.lon
    if target_coords["straddle"]:
        lon = xr.where(lon > 180, lon - 360, lon)
    else:
        lon = xr.where(lon < 0, lon + 360, lon)
    dist = gc_dist(target_coords["lon"], target_coords["lat"], lon, release.lat)

    if release.hsc == 0:

        # Find the indices of the closest grid cell
        indices = dist.argmin(dim=["eta_rho", "xi_rho"])
        eta_rho = indices["eta_rho"].values
        xi_rho = indices["xi_rho"].values

        # Create a delta function at the center of the Gaussian release
        distribution_2d = xr.zeros_like(grid.ds.mask_rho)
        distribution_2d[eta_rho, xi_rho] = 1

    else:
        frac = np.exp(-((dist / release.hsc) ** 2))
        distribution_2d = frac.where(frac > 1e-3, 0.0)

        # Mask out land
        distribution_2d = distribution_2d.where(grid.ds.mask_rho, 0.0)

        # Renormalize so the integral over ocean points sums to 1
        integral = distribution_2d.sum(dim=["eta_rho", "xi_rho"])
        distribution_2d = distribution_2d / integral

    return distribution_2d


def _map_3d_gaussian(
    grid: Grid, release: Release, distribution_2d: xr.DataArray
) -> xr.DataArray:
    """Extends 2D Gaussian to 3D Gaussian.

    Parameters
    ----------
    grid : Grid
        ROMS grid object with methods and attributes used for horizontal resolution,
        depth computation, and straddling logic.
    release : Release
        Release object containing coordinates (`lat`, `lon`, `depth`) and vertical
        spread (`vsc`) for the Gaussian distribution.
    distribution_2d : xr.DataArray
        2D horizontal tracer field defined on the ROMS grid.

    Returns
    -------
    xr.DataArray
        3D tracer distribution (z vs lat/lon) with Gaussian vertical structure.
    """
    # Compute depth at rho-points (3D: s_rho, eta_rho, xi_rho)
    depth = compute_depth_coordinates(
        grid.ds, zeta=0, depth_type="layer", location="rho"
    )

    # Initialize 3D distribution with zeros
    distribution_3d = xr.zeros_like(depth)

    if release.vsc == 0:
        # Find vertical index closest to release depth
        abs_diff = abs(depth - release.depth)
        vertical_idx = abs_diff.argmin(dim="s_rho")
        # Stack 2D distribution at that vertical level
        distribution_3d[{"s_rho": vertical_idx}] = distribution_2d
    else:
        # Compute layer thickness
        depth_interface = compute_depth_coordinates(
            grid.ds, zeta=0, depth_type="interface", location="rho"
        )
        dz = depth_interface.diff("s_w").rename({"s_w": "s_rho"})

        # Compute vertical Gaussian shape
        exponent = -(((depth - release.depth) / release.vsc) ** 2)
        vertical_profile = np.exp(exponent)

        # Apply vertical Gaussian scaling
        distribution_3d = distribution_2d * vertical_profile * dz

        # Normalize
        distribution_3d /= release.vsc * np.sqrt(np.pi)
        distribution_3d /= distribution_3d.sum()

    return distribution_3d


def _plot_location(
    grid: Grid,
    releases: ReleaseCollector,
    ax: Axes,
    colors: dict[str, tuple] | None = None,
    include_legend: bool = True,
) -> None:
    """Plot the center location of each release on a top-down map view.

    Each release is represented as a point on the map, with its color
    determined by the `colors` dictionary.

    Parameters
    ----------
    grid : Grid
        The grid object defining the spatial extent and coordinate system for the plot.

    releases : ReleaseCollector
        Collection of `Release` objects to plot. Each `Release` must have `.lat`, `.lon`,
        and `.name` attributes.

    ax : matplotlib.axes.Axes
        The Matplotlib axis object to plot on.

    colors : dict of str to tuple, optional
        Optional dictionary mapping release names to RGBA color tuples. If not provided,
        all releases are plotted in a default color (`"#dd1c77"`).

    include_legend : bool, default True
        Whether to include a legend showing release names.

    Returns
    -------
    None
    """

    lon_deg = grid.ds.lon_rho
    lat_deg = grid.ds.lat_rho
    if grid.straddle:
        lon_deg = xr.where(lon_deg > 180, lon_deg - 360, lon_deg)
    trans = get_projection(lon_deg, lat_deg)

    proj = ccrs.PlateCarree()

    for release in releases:
        # transform coordinates to projected space
        transformed_lon, transformed_lat = trans.transform_point(
            release.lon,
            release.lat,
            proj,
        )

        if colors is not None:
            color = colors[release.name]
        else:
            color = "k"

        ax.plot(
            transformed_lon,
            transformed_lat,
            marker="x",
            markersize=8,
            markeredgewidth=2,
            label=release.name,
            color=color,
        )

    if include_legend:
        ax.legend(loc="center left", bbox_to_anchor=(1.1, 0.5))<|MERGE_RESOLUTION|>--- conflicted
+++ resolved
@@ -689,10 +689,7 @@
         plot_2d_horizontal_field(
             field=depth_integrated_field.where(self.grid.ds.mask_rho),
             ax=ax0,
-<<<<<<< HEAD
-=======
             kwargs={"cmap": cmap},
->>>>>>> 408d908f
             add_colorbar=False,
             title="Depth-integrated distribution",
         )
