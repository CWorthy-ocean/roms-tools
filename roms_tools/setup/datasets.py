from __future__ import annotations

import importlib.util
import logging
import time
from collections import Counter, defaultdict
from collections.abc import Callable
from dataclasses import dataclass, field
from datetime import datetime, timedelta
from pathlib import Path
from types import ModuleType
from typing import Any, ClassVar, Literal, cast

import numpy as np
import xarray as xr

from roms_tools.constants import R_EARTH
from roms_tools.download import (
    download_correction_data,
    download_river_data,
    download_sal_data,
    download_topo,
)
from roms_tools.setup.fill import LateralFill
from roms_tools.setup.utils import (
    assign_dates_to_climatology,
    convert_cftime_to_datetime,
    gc_dist,
    get_time_type,
    interpolate_cyclic_time,
    interpolate_from_climatology,
    one_dim_fill,
)
<<<<<<< HEAD
from roms_tools.utils import _get_pkg_error_msg, _has_gcsfs, _load_data, get_dask_chunks
=======
from roms_tools.utils import get_pkg_error_msg, has_gcsfs, load_data

TConcatEndTypes = Literal["lower", "upper", "both"]
>>>>>>> 63b0664a

# lat-lon datasets


@dataclass(kw_only=True)
class Dataset:
    """Represents forcing data on original grid.

    Parameters
    ----------
    filename : Union[str, Path, List[Union[str, Path]]]
        The path to the data file(s). Can be a single string (with or without wildcards), a single Path object,
        or a list of strings or Path objects containing multiple files.
    start_time : Optional[datetime], optional
        Start time for selecting relevant data. If not provided, no time-based filtering is applied.
    end_time : Optional[datetime], optional
        End time for selecting relevant data. If not provided, the dataset selects the time entry
        closest to `start_time` within the range `[start_time, start_time + 24 hours]`.
        If `start_time` is also not provided, no time-based filtering is applied.
    dim_names: Dict[str, str], optional
        Dictionary specifying the names of dimensions in the dataset.
    var_names: Dict[str, str]
        Dictionary of variable names that are required in the dataset.
    opt_var_names: Dict[str, str], optional
        Dictionary of variable names that are optional in the dataset.
        Defaults to an empty dictionary.
    climatology : bool
        Indicates whether the dataset is climatological. Defaults to False.
    needs_lateral_fill: bool, optional
        Indicates whether land values require lateral filling. If `True`, ocean values will be extended into land areas
        to replace NaNs or non-ocean values (such as atmospheric values in ERA5 data). If `False`, it is assumed that
        land values are already correctly assigned, and lateral filling will be skipped. Defaults to `True`.
    use_dask: bool, optional
        Indicates whether to use dask for chunking. If True, data is loaded with dask; if False, data is loaded eagerly. Defaults to False.
    apply_post_processing: bool
        Indicates whether to post-process the dataset for futher use. Defaults to True.

    Attributes
    ----------
    is_global : bool
        Indicates whether the dataset covers the entire globe.
    ds : xr.Dataset
        The xarray Dataset containing the forcing data on its original grid.

    Examples
    --------
    >>> dataset = Dataset(
    ...     filename="data.nc",
    ...     start_time=datetime(2022, 1, 1),
    ...     end_time=datetime(2022, 12, 31),
    ... )
    """

    filename: str | Path | list[str | Path]
    start_time: datetime | None = None
    end_time: datetime | None = None
    dim_names: dict[str, str] = field(
        default_factory=lambda: {
            "longitude": "longitude",
            "latitude": "latitude",
            "time": "time",
        }
    )
    var_names: dict[str, str]
    opt_var_names: dict[str, str] = field(default_factory=dict)
    climatology: bool | None = False
    needs_lateral_fill: bool | None = True
    use_dask: bool = False
    apply_post_processing: bool | None = True
    read_zarr: bool = False
    ds_loader_fn: Callable[[], xr.Dataset] | None = None

    is_global: bool = field(init=False, repr=False)
    ds: xr.Dataset = field(init=False, repr=False)

    def __post_init__(self) -> None:
        """Perform post-initialization processing.

        1. Loads the dataset from the specified filename.
        2. Applies time filtering based on start_time and end_time (if provided).
        3. Selects relevant fields as specified by `var_names`.
        4. Ensures latitude, longitude, and depth values are in ascending order.
        5. Checks if the dataset covers the entire globe and adjusts if necessary.
        """
        # Validate start_time and end_time
        if self.start_time is not None and not isinstance(self.start_time, datetime):
            raise TypeError(
                f"start_time must be a datetime object, but got {type(self.start_time).__name__}."
            )
        if self.end_time is not None and not isinstance(self.end_time, datetime):
            raise TypeError(
                f"end_time must be a datetime object, but got {type(self.end_time).__name__}."
            )

        ds = self.load_data()
        ds = self.clean_up(ds)
        self.check_dataset(ds)

        # Select relevant fields
        ds = self.select_relevant_fields(ds)

        # Select relevant times
        if "time" in self.dim_names and self.start_time is not None:
            ds = self.add_time_info(ds)
            ds = self.select_relevant_times(ds)

            if self.dim_names["time"] != "time":
                ds = ds.rename({self.dim_names["time"]: "time"})

        # Make sure that latitude is ascending
        ds = self.ensure_dimension_is_ascending(ds, dim="latitude")
        # Make sure there are no 360 degree jumps in longitude
        ds = self.ensure_dimension_is_ascending(ds, dim="longitude")

        if "depth" in self.dim_names:
            # Make sure that depth is ascending
            ds = self.ensure_dimension_is_ascending(ds, dim="depth")

        self.infer_horizontal_resolution(ds)

        # Check whether the data covers the entire globe
        self.is_global = self.check_if_global(ds)
        self.ds = ds

        if self.apply_post_processing:
            self.post_process()

    def load_data(self) -> xr.Dataset:
        """Load dataset from the specified file.

        Returns
        -------
        ds : xr.Dataset
            The loaded xarray Dataset containing the forcing data.

        Raises
        ------
        FileNotFoundError
            If the specified file does not exist.
        ValueError
            If a list of files is provided but self.dim_names["time"] is not available or use_dask=False.
        """
        ds = load_data(
            filename=self.filename,
            dim_names=self.dim_names,
            use_dask=self.use_dask,
            read_zarr=self.read_zarr,
            ds_loader_fn=self.ds_loader_fn,
        )

        return ds

    def clean_up(self, ds: xr.Dataset) -> xr.Dataset:
        """Dummy method to be overridden by child classes to clean up the dataset.

        This method is intended as a placeholder and should be implemented in subclasses
        to provide specific functionality.

        Parameters
        ----------
        ds : xr.Dataset
            The xarray Dataset to be cleaned up.

        Returns
        -------
        xr.Dataset
            The cleaned-up xarray Dataset (as implemented by child classes).
        """
        return ds  # Default behavior (no-op, subclasses should override)

    def check_dataset(self, ds: xr.Dataset) -> None:
        """Check if the dataset contains the specified variables and dimensions.

        Parameters
        ----------
        ds : xr.Dataset
            The xarray Dataset to check.

        Raises
        ------
        ValueError
            If the dataset does not contain the specified variables or dimensions.
        """
        _check_dataset(ds, self.dim_names, self.var_names)

    def select_relevant_fields(self, ds: xr.Dataset) -> xr.Dataset:
        """Selects and returns a subset of the dataset containing only the variables
        specified in `self.var_names`.

        Parameters
        ----------
        ds : xr.Dataset
            The input dataset from which variables will be selected.

        Returns
        -------
        xr.Dataset
            A dataset containing only the variables specified in `self.var_names`.
        """
        for var in ds.data_vars:
            if (
                var not in self.var_names.values()
                and var not in self.opt_var_names.values()
                and var != "mask"
            ):
                ds = ds.drop_vars(var)

        return ds

    def add_time_info(self, ds: xr.Dataset) -> xr.Dataset:
        """Dummy method to be overridden by child classes to add time information to the
        dataset.

        This method is intended as a placeholder and should be implemented in subclasses
        to provide specific functionality for adding time-related information to the dataset.

        Parameters
        ----------
        ds : xr.Dataset
            The xarray Dataset to which time information will be added.

        Returns
        -------
        xr.Dataset
            The xarray Dataset with time information added (as implemented by child classes).
        """
        return ds

    def select_relevant_times(self, ds: xr.Dataset) -> xr.Dataset:
        """Select a subset of the dataset based on the specified time range.

        This method filters the dataset to include all records between `start_time` and `end_time`.
        Additionally, it ensures that one record at or before `start_time` and one record at or
        after `end_time` are included, even if they fall outside the strict time range.

        If no `end_time` is specified, the method will select the time range of
        [start_time, start_time + 24 hours] and return the closest time entry to `start_time` within that range.

        Parameters
        ----------
        ds : xr.Dataset
            The input dataset to be filtered. Must contain a time dimension.

        Returns
        -------
        xr.Dataset
            A dataset filtered to the specified time range, including the closest entries
            at or before `start_time` and at or after `end_time` if applicable.

        Raises
        ------
        ValueError
            If no matching times are found between `start_time` and `start_time + 24 hours`.

        Warns
        -----
        UserWarning
            If the dataset contains exactly 12 time steps but the climatology flag is not set.
            This may indicate that the dataset represents climatology data.

        UserWarning
            If no records at or before `start_time` or no records at or after `end_time` are found.

        UserWarning
            If the dataset does not contain any time dimension or the time dimension is incorrectly named.

        Notes
        -----
        - If the `climatology` flag is set and `end_time` is not provided, the method will
          interpolate initial conditions from climatology data.
        - If the dataset uses `cftime` datetime objects, these will be converted to standard
          `np.datetime64` objects before filtering.
        """
        time_dim = self.dim_names["time"]

        ds = _select_relevant_times(
            ds, time_dim, self.start_time, self.end_time, self.climatology
        )

        return ds

    def ensure_dimension_is_ascending(
        self, ds: xr.Dataset, dim="latitude"
    ) -> xr.Dataset:
        """Ensure that the specified dimension in the dataset is in ascending order.

        This function checks the order of values along the specified dimension. If they
        are in descending order, it reverses the dimension to make it ascending. For
        the "longitude" dimension, if it has a discontinuity (e.g., [0, 180][-180, 0]),
        the function adjusts values to eliminate the 360-degree jump, transforming
        the range into a continuous [0, 360) span.

        Parameters
        ----------
        ds : xr.Dataset
            The input `xarray.Dataset` whose dimension is to be checked and, if necessary, reordered.
        dim : str, optional
            The name of the dimension to check for ascending order.
            Defaults to "latitude". The dimension is expected to be one of the keys in `self.dim_names`.

        Returns
        -------
        xr.Dataset
            A new `xarray.Dataset` with the specified dimension in ascending order.
            - If the dimension was already in ascending order, the original dataset is returned unchanged.
            - If the dimension was in descending order, the dataset is returned with the dimension reversed.
            - If the dimension is "longitude" with a discontinuity (e.g., [0, 180][-180, 0]), the values are adjusted to eliminate the 360-degree jump.
        """
        # Check if the dimension is in descending order and reverse if needed
        diff = np.diff(ds[self.dim_names[dim]])
        if np.all(diff < 0):
            ds = ds.isel(**{self.dim_names[dim]: slice(None, None, -1)})

        # Check for a discontinuity in longitude and adjust values if present
        elif np.any(diff < 0) and dim == "longitude":
            ds[self.dim_names[dim]] = xr.where(
                ds[self.dim_names[dim]] < 0,
                ds[self.dim_names[dim]] + 360,
                ds[self.dim_names[dim]],
            )

        return ds

    def infer_horizontal_resolution(self, ds: xr.Dataset) -> None:
        """Estimate and set the average horizontal resolution of a dataset based on
        latitude and longitude spacing.

        Parameters
        ----------
        ds : xr.Dataset
            Dataset containing latitude and longitude dimensions.

        Sets
        ----
        resolution : float
            The average horizontal resolution, derived from the mean spacing
            between points in latitude and longitude.
        """
        lat_dim = self.dim_names["latitude"]
        lon_dim = self.dim_names["longitude"]

        # Calculate mean difference along latitude and longitude
        lat_resolution = ds[lat_dim].diff(dim=lat_dim).mean(dim=lat_dim)
        lon_resolution = ds[lon_dim].diff(dim=lon_dim).mean(dim=lon_dim)

        # Compute the average horizontal resolution
        resolution = np.mean([lat_resolution, lon_resolution])

        # Set the computed resolution as an attribute
        self.resolution = resolution

    def compute_minimal_grid_spacing(self, ds: xr.Dataset) -> float:
        """Compute the minimal grid spacing in a dataset based on latitude and longitude
        spacing, considering Earth's radius.

        Parameters
        ----------
        ds : xr.Dataset
            Dataset containing latitude and longitude dimensions.

        Returns
        -------
        minimal_spacing : float
            The smallest horizontal grid spacing derived from the latitude
            and longitude differences, in meters.
        """
        lat_dim = self.dim_names["latitude"]
        lon_dim = self.dim_names["longitude"]

        # Get latitude and longitude values from the dataset
        latitudes = ds[lat_dim].values
        longitudes = ds[lon_dim].values

        # Compute differences along latitude and longitude
        lat_diff = np.abs(np.diff(latitudes)).min()  # Minimal latitude spacing
        lon_diff = np.abs(np.diff(longitudes)).min()  # Minimal longitude spacing

        # Latitude spacing is constant at all longitudes
        min_lat_spacing = (2 * np.pi * R_EARTH * lat_diff) / 360

        # Longitude spacing varies with latitude
        min_lon_spacing = (
            2 * np.pi * R_EARTH * lon_diff * np.cos(np.radians(latitudes.min()))
        ) / 360

        # The minimal spacing is the smaller of the two
        minimal_spacing = min(min_lat_spacing, min_lon_spacing)

        return minimal_spacing

    def check_if_global(self, ds) -> bool:
        """Checks if the dataset covers the entire globe in the longitude dimension.

        This function calculates the mean difference between consecutive longitude values.
        It then checks if the difference between the first and last longitude values (plus 360 degrees)
        is close to this mean difference, within a specified tolerance. If it is, the dataset is considered
        to cover the entire globe in the longitude dimension.

        Returns
        -------
        bool
            True if the dataset covers the entire globe in the longitude dimension, False otherwise.
        """
        dlon_mean = (
            ds[self.dim_names["longitude"]].diff(dim=self.dim_names["longitude"]).mean()
        )
        dlon = (
            ds[self.dim_names["longitude"]][0] - ds[self.dim_names["longitude"]][-1]
        ) % 360.0
        is_global = np.isclose(dlon, dlon_mean, rtol=0.0, atol=1e-3).item()

        return is_global

    def concatenate_longitudes(
        self,
        ds: xr.Dataset,
        end: TConcatEndTypes = "upper",
        verbose: bool = False,
    ) -> xr.Dataset:
        """Concatenates fields in dataset twice along the longitude dimension.

        Parameters
        ----------
        ds: xr.Dataset
            The dataset to be concatenated. The longitude dimension must be present in this dataset.
        end : str, optional
            Specifies which end to shift the longitudes.
            Options are:
                - "lower": shifts longitudes by -360 degrees and concatenates to the lower end.
                - "upper": shifts longitudes by +360 degrees and concatenates to the upper end.
                - "both": shifts longitudes by -360 degrees and 360 degrees and concatenates to both ends.
            Default is "upper".
        verbose : bool, optional
            If True, print message if dataset is concatenated along longitude dimension.
            Defaults to False.

        Returns
        -------
        ds_concatenated : xr.Dataset
            The concatenated dataset.
        """
        if verbose:
            start_time = time.time()

        ds_concatenated = xr.Dataset()

        lon = ds[self.dim_names["longitude"]]
        if end == "lower":
            lon_minus360 = lon - 360
            lon_concatenated = xr.concat(
                [lon_minus360, lon], dim=self.dim_names["longitude"]
            )

        elif end == "upper":
            lon_plus360 = lon + 360
            lon_concatenated = xr.concat(
                [lon, lon_plus360], dim=self.dim_names["longitude"]
            )

        elif end == "both":
            lon_minus360 = lon - 360
            lon_plus360 = lon + 360
            lon_concatenated = xr.concat(
                [lon_minus360, lon, lon_plus360], dim=self.dim_names["longitude"]
            )

        for var in ds.data_vars:
            if self.dim_names["longitude"] in ds[var].dims:
                field = ds[var]

                if end == "both":
                    field_concatenated = xr.concat(
                        [field, field, field], dim=self.dim_names["longitude"]
                    )
                else:
                    field_concatenated = xr.concat(
                        [field, field], dim=self.dim_names["longitude"]
                    )

                if self.use_dask:
                    field_concatenated = field_concatenated.chunk(
                        {self.dim_names["longitude"]: -1}
                    )
                field_concatenated[self.dim_names["longitude"]] = lon_concatenated
                ds_concatenated[var] = field_concatenated
            else:
                ds_concatenated[var] = ds[var]

        ds_concatenated[self.dim_names["longitude"]] = lon_concatenated

        if verbose:
            logging.info(
                f"Concatenating the data along the longitude dimension: {time.time() - start_time:.3f} seconds"
            )

        return ds_concatenated

    def post_process(self):
        """Placeholder method to be overridden by subclasses for dataset post-
        processing.

        Returns
        -------
        None
            This method does not return any value. Subclasses are expected to modify the dataset in-place.
        """
        pass

    def convert_to_float64(self) -> None:
        """Convert all data variables in the dataset to float64.

        This method updates the dataset by converting all of its data variables to the
        `float64` data type, ensuring consistency for numerical operations that require
        high precision. The dataset is modified in place.

        Parameters
        ----------
        None

        Returns
        -------
        None
            This method modifies the dataset in place and does not return anything.
        """
        ds = self.ds.astype({var: "float64" for var in self.ds.data_vars})
        self.ds = ds

        return None

    def choose_subdomain(
        self,
        target_coords: dict[str, Any],
        buffer_points: float = 20,
        return_copy: bool = False,
        return_coords_only: bool = False,
        verbose: bool = False,
    ) -> xr.Dataset | Dataset | None:
        """Selects a subdomain from the xarray Dataset based on specified target
        coordinates, extending the selection by a defined buffer. Adjusts longitude
        ranges as necessary to accommodate the dataset's expected range and handles
        potential discontinuities.

        Parameters
        ----------
        target_coords : dict
            A dictionary containing the target latitude and longitude coordinates, typically
            with keys "lat", "lon", and "straddle".
        buffer_points : int
            The number of grid points to extend beyond the specified latitude and longitude
            ranges when selecting the subdomain. Defaults to 20.
        return_subdomain : bool, optional
            If True, returns the subset of the original dataset representing the chosen
            subdomain. If False, assigns the subset to `self.ds`. Defaults to False.
        return_coords_only : bool, optional
            If True, returns a new xarray.Dataset containing only the latitude and longitude
            of the subdomain. Defaults to False.
        verbose : bool, optional
            If True, print message if dataset is concatenated along longitude dimension.
            Defaults to False.

        Returns
        -------
        xr.Dataset or None
            Returns the subset of the original dataset as an xarray Dataset if
            `return_subdomain` is True, including an extended area covering additional
            grid points beyond the specified ranges. Returns None if `return_subdomain`
            is False, as the subset is assigned to `self.ds`.

        Raises
        ------
        ValueError
            If the selected latitude or longitude range does not intersect with the dataset.
        """
        lat_min = target_coords["lat"].min().values
        lat_max = target_coords["lat"].max().values
        lon_min = target_coords["lon"].min().values
        lon_max = target_coords["lon"].max().values

        margin = self.resolution * buffer_points

        # Select the subdomain in latitude direction (so that we have to concatenate fewer latitudes below if concatenation is necessary)
        subdomain = self.ds.sel(
            **{
                self.dim_names["latitude"]: slice(lat_min - margin, lat_max + margin),
            }
        )
        lon = subdomain[self.dim_names["longitude"]]

        if self.is_global:
            concats = []
            # Concatenate only if necessary
            if lon_max + margin > lon.max():
                # See if shifting by +360 degrees helps
                if (lon_min - margin > (lon + 360).min()) and (
                    lon_max + margin < (lon + 360).max()
                ):
                    subdomain[self.dim_names["longitude"]] = lon + 360
                    lon = subdomain[self.dim_names["longitude"]]
                else:
                    concats.append("upper")
            if lon_min - margin < lon.min():
                # See if shifting by -360 degrees helps
                if (lon_min - margin > (lon - 360).min()) and (
                    lon_max + margin < (lon - 360).max()
                ):
                    subdomain[self.dim_names["longitude"]] = lon - 360
                    lon = subdomain[self.dim_names["longitude"]]
                else:
                    concats.append("lower")

            if concats:
                end = "both" if len(concats) == 2 else concats[0]
                end = cast(TConcatEndTypes, end)
                subdomain = self.concatenate_longitudes(
                    subdomain, end=end, verbose=False
                )
                lon = subdomain[self.dim_names["longitude"]]

        else:
            # Adjust longitude range if needed to match the expected range
            if not target_coords["straddle"]:
                if lon.min() < -180:
                    if lon_max + margin > 0:
                        lon_min -= 360
                        lon_max -= 360
                elif lon.min() < 0:
                    if lon_max + margin > 180:
                        lon_min -= 360
                        lon_max -= 360

            if target_coords["straddle"]:
                if lon.max() > 360:
                    if lon_min - margin < 180:
                        lon_min += 360
                        lon_max += 360
                elif lon.max() > 180:
                    if lon_min - margin < 0:
                        lon_min += 360
                        lon_max += 360
        # Select the subdomain in longitude direction

        subdomain = subdomain.sel(
            **{
                self.dim_names["longitude"]: slice(lon_min - margin, lon_max + margin),
            }
        )

        # Check if the selected subdomain has zero dimensions in latitude or longitude
        if subdomain[self.dim_names["latitude"]].size == 0:
            raise ValueError("Selected latitude range does not intersect with dataset.")

        if subdomain[self.dim_names["longitude"]].size == 0:
            raise ValueError(
                "Selected longitude range does not intersect with dataset."
            )

        # Adjust longitudes to expected range if needed
        lon = subdomain[self.dim_names["longitude"]]
        if target_coords["straddle"]:
            subdomain[self.dim_names["longitude"]] = xr.where(lon > 180, lon - 360, lon)
        else:
            subdomain[self.dim_names["longitude"]] = xr.where(lon < 0, lon + 360, lon)

        if return_coords_only:
            # Create and return a dataset with only latitudes and longitudes
            coords_ds = subdomain[
                [self.dim_names["latitude"], self.dim_names["longitude"]]
            ]
            return coords_ds

        if return_copy:
            return Dataset.from_ds(self, subdomain)
        else:
            self.ds = subdomain
            return None

    def apply_lateral_fill(self):
        """Apply lateral fill to variables using the dataset's mask and grid dimensions.

        This method fills masked values in `self.ds` using `LateralFill` based on
        the horizontal grid dimensions. A separate mask (`mask_vel`) is used for
        velocity variables (e.g., `u`, `v`) if available in the dataset.

        Notes
        -----
        This method assumes that the variables in the dataset use a dimension
        ordering where latitude comes before longitude, i.e., ('latitude', 'longitude').
        Ensure that this convention is followed to avoid unexpected behavior.

        Looping over `self.ds.data_vars` instead of `self.var_names` ensures that each
        dataset variable is filled only once, even if multiple entries in `self.var_names`
        point to the same variable in the dataset.
        """
        if self.needs_lateral_fill:
            logging.info(
                "Applying 2D horizontal fill to the source data before regridding."
            )

            lateral_fill = LateralFill(
                self.ds["mask"],
                [self.dim_names["latitude"], self.dim_names["longitude"]],
            )

            separate_fill_for_velocities = False
            # TODO: Replace hardcoded mask detection with a dictionary-based mask selection.
            # This dictionary could assign which mask to use for what fields.
            if "mask_vel" in self.ds.data_vars:
                lateral_fill_vel = LateralFill(
                    self.ds["mask_vel"],
                    [self.dim_names["latitude"], self.dim_names["longitude"]],
                )
                separate_fill_for_velocities = True

            for var_name in self.ds.data_vars:
                if var_name.startswith("mask"):
                    # Skip variables that are mask types
                    continue
                elif (
                    separate_fill_for_velocities
                    and "u" in self.var_names
                    and "v" in self.var_names
                    and var_name in [self.var_names["u"], self.var_names["v"]]
                ):
                    # Apply lateral fill with velocity mask for velocity variables if present
                    self.ds[var_name] = lateral_fill_vel.apply(self.ds[var_name])
                else:
                    # Apply standard lateral fill for other variables
                    self.ds[var_name] = lateral_fill.apply(self.ds[var_name])
        else:
            logging.info(
                "2D horizontal fill is skipped because source data already contains filled values."
            )

    def extrapolate_deepest_to_bottom(self):
        """Extrapolate deepest non-NaN values to fill bottom NaNs along the depth
        dimension.

        For each variable with a depth dimension, fills missing values at the bottom by
        propagating the deepest available data downward.
        """
        if "depth" in self.dim_names:
            for var_name in self.ds.data_vars:
                if self.dim_names["depth"] in self.ds[var_name].dims:
                    self.ds[var_name] = one_dim_fill(
                        self.ds[var_name], self.dim_names["depth"], direction="forward"
                    )

    @classmethod
    def from_ds(cls, original_dataset: Dataset, ds: xr.Dataset) -> Dataset:
        """Substitute the internal dataset of a Dataset object with a new xarray
        Dataset.

        This method creates a new Dataset instance, bypassing the usual `__init__`
        and `__post_init__` processes. It allows for the direct assignment of the
        provided xarray Dataset (`ds`) to the new instance's `ds` attribute. All
        other attributes from the original dataset instance are copied to the new one.

        Parameters
        ----------
        original_dataset : Dataset
            The original Dataset instance from which attributes will be copied.
        ds : xarray.Dataset
            The new xarray Dataset to assign to the `ds` attribute of the new instance.

        Returns
        -------
        Dataset
            A new Dataset instance with the `ds` attribute set to the provided dataset
            and other attributes copied from the original instance.
        """
        # Create a new Dataset instance without calling __init__ or __post_init__
        dataset = cls.__new__(cls)

        # Directly set the provided dataset as the 'ds' attribute
        dataset.ds = ds

        # Copy all other attributes from the original data instance
        for attr in vars(original_dataset):
            if attr != "ds":
                object.__setattr__(dataset, attr, getattr(original_dataset, attr))

        return dataset


@dataclass(kw_only=True)
class TPXODataset(Dataset):
    """Represents tidal data on the original grid from the TPXO dataset.

    Parameters
    ----------
    filename : str
        The path to the TPXO dataset file.
    grid_filename : str
        The path to the TPXO grid file.
    location : str
        "h", "u", "v"
    var_names : Dict[str, str]
        Dictionary of variable names required in the dataset.
    dim_names : Dict[str, str], optional
        Dictionary specifying the names of dimensions in the dataset. Defaults to:
        {"longitude": "ny", "latitude": "nx", "ntides": "nc"}.
    tolerate_coord_mismatch : bool, optional
        If True, allows mismatched latitude/longitude coordinates between the TPXO dataset and the TPXO grid
        by selecting the nearest grid-aligned coordinates. Default is False.

    Attributes
    ----------
    ds : xr.Dataset
        The xarray Dataset containing the TPXO tidal model data, loaded from the specified file.
    """

    filename: str
    grid_filename: str
    location: str
    var_names: dict[str, str]
    dim_names: dict[str, str] = field(
        default_factory=lambda: {"longitude": "nx", "latitude": "ny", "ntides": "nc"}
    )
    tolerate_coord_mismatch: bool = False
    ds: xr.Dataset = field(init=False, repr=False)

    def clean_up(self, ds: xr.Dataset) -> xr.Dataset:
        """Standardize the dataset's dimensions and coordinates for further processing.

            This method performs the following operations:
            - Assigns 'longitude' and 'latitude' coordinates from existing dataset variables.
            - Adds a `mask` variable indicating valid data points based on grid conditions.
            - Renames dimensions:
              - 'nx' → 'longitude'
              - 'ny' → 'latitude'
              - Tidal dimension → 'ntides'
            - Updates `dim_names` to reflect the new dimension names.
            - If coordinates do not match and `self.tolerate_coord_mismatch=True`, the dataset is reindexed
        to the grid's coordinates using nearest-neighbor selection. Otherwise, a ValueError is raised.

            Parameters
            ----------
            ds : xr.Dataset
                The dataset to be standardized.

            Returns
            -------
            xr.Dataset
                The cleaned dataset with updated coordinates and dimensions.

            Raises
            ------
            ValueError
                If longitude or latitude values do not match the grid.
        """
        ds_grid = load_data(self.grid_filename, self.dim_names, self.use_dask)

        # Define mask and coordinate names based on location
        if self.location == "h":
            mask_name = "mz"
            lon_name = "lon_z"
            lat_name = "lat_z"
        elif self.location == "u":
            mask_name = "mu"
            lon_name = "lon_u"
            lat_name = "lat_u"
        elif self.location == "v":
            mask_name = "mv"
            lon_name = "lon_v"
            lat_name = "lat_v"

        # Assign and rename coordinates
        ds_grid = ds_grid.assign_coords(
            {
                "nx": ds_grid[lon_name].isel(
                    ny=0
                ),  # lon is constant along ny, i.e., is only a function of nx
                "ny": ds_grid[lat_name].isel(
                    nx=0
                ),  # lat is constant along nx, i.e., is only a function of ny
            }
        )
        ds_grid = ds_grid.rename({"nx": "longitude", "ny": "latitude"})

        # Drop all dimensions except 'longitude' and 'latitude'
        dims_to_keep = {"longitude", "latitude"}
        dims_to_drop: set[str] = set(ds_grid.dims) - dims_to_keep
        if dims_to_drop:
            ds_grid = ds_grid.isel({dim: 0 for dim in dims_to_drop})

        # Ensure correct dimension order
        ds_grid = ds_grid.transpose("latitude", "longitude")

        ds = ds.rename({"con": "nc"})
        ds = ds.assign_coords(
            {
                "nc": ("nc", [c.strip() for c in ds["nc"].values]),  # Strip padding
                "nx": ds[lon_name].isel(
                    ny=0
                ),  # lon is constant along ny, i.e., is only a function of nx
                "ny": ds[lat_name].isel(
                    nx=0
                ),  # lat is constant along nx, i.e., is only a function of ny
            }
        )
        ds = ds.rename(
            {"nx": "longitude", "ny": "latitude", self.dim_names["ntides"]: "ntides"}
        )

        ds = ds.transpose("latitude", "longitude", "ntides")

        self.dim_names = {
            "latitude": "latitude",
            "longitude": "longitude",
            "ntides": "ntides",
        }

        if self.tolerate_coord_mismatch:
            # Reindex dataset to match grid lat/lon using nearest-neighbor method
            ds = ds.sel(
                {
                    "latitude": ds_grid["latitude"],
                    "longitude": ds_grid["longitude"],
                },
                method="nearest",
            )

        # Validate matching lat/lon shapes and values
        for coord in [lon_name, lat_name]:
            if ds[coord].shape != ds_grid[coord].shape:
                raise ValueError(
                    f"Mismatch in {coord} array sizes. Dataset: {ds[coord].shape}, Grid: {ds_grid[coord].shape}"
                )
            if not np.allclose(ds[coord].values, ds_grid[coord].values):
                raise ValueError(
                    f"{coord.capitalize()} values from dataset do not match grid. Dataset: {ds[coord].values}, Grid: {ds_grid[coord].values}"
                )

        # Add mask
        mask = ds_grid[mask_name].isnull()
        # Create a fresh xarray.DataArray for the mask using only the dimension names.
        # This avoids issues that can arise from small coordinate mismatches when assigning directly.
        ds["mask"] = xr.DataArray(
            ds_grid[mask_name].isnull().values, dims=list(mask.dims)
        )

        return ds

    def select_constituents(self, ntides: int, omega: dict[str, float]):
        """Selects the first `ntides` tidal constituents based on the provided omega
        values.

        This method filters the dataset to retain only the tidal constituents that match
        the first `ntides` from the provided `omega` dictionary. It ensures that the dataset
        contains the expected constituents before proceeding with the selection. If the dataset
        does not contain the required constituents, an error is raised.

        Parameters
        ----------
        ntides : int
            The number of tidal constituents to retain from the omega values. The method selects
            the first `ntides` constituents based on the provided omega dictionary and maps their
            corresponding values to the dataset.

        omega : dict
            A dictionary where keys are tidal constituent names and values are their associated omega
            values. The first `ntides` keys from this dictionary will be used to filter the tidal
            constituents in the dataset.

        Raises
        ------
        ValueError
            If the dataset does not contain all required tidal constituents from the first `ntides`
            selected from the `omega` dictionary, a `ValueError` is raised, indicating the mismatch
            between the expected and present constituents in the dataset.
        """
        # Expected constituents based on the first 'ntides' from the omega dictionary
        expected_constituents = list(omega.keys())[:ntides]

        # Extract the current tidal constituents from the dataset
        dataset_constituents = [
            c.decode("utf-8").strip() for c in self.ds["ntides"].values
        ]

        # Check if the dataset contains the expected constituents
        if not all(c in dataset_constituents for c in expected_constituents):
            raise ValueError(
                f"The dataset contains tidal constituents {dataset_constituents} that do not match the first {ntides} required constituents "
                f"from the TPXO dataset: {expected_constituents}. "
                "Ensure the dataset includes the required constituents or reduce the 'ntides' parameter."
            )

        # Select only the expected constituents from the dataset
        filtered_constituents = [
            c for c in dataset_constituents if c in expected_constituents
        ]

        # Encode the filtered constituents back to byte strings before selecting in xarray
        filtered_constituents_bytes = [c.encode("utf-8") for c in filtered_constituents]

        # Update the dataset with the filtered constituents
        self.ds = self.ds.sel(ntides=filtered_constituents_bytes)


@dataclass(kw_only=True)
class GLORYSDataset(Dataset):
    """Represents GLORYS data on original grid."""

    var_names: dict[str, str] = field(
        default_factory=lambda: {
            "temp": "thetao",
            "salt": "so",
            "u": "uo",
            "v": "vo",
            "zeta": "zos",
        }
    )

    dim_names: dict[str, str] = field(
        default_factory=lambda: {
            "longitude": "longitude",
            "latitude": "latitude",
            "depth": "depth",
            "time": "time",
        }
    )

    climatology: bool | None = False

    def post_process(self):
        """Apply a mask to the dataset based on the 'zeta' variable, with 0 where 'zeta'
        is NaN.

        This method creates a mask based on the
        first time step (time=0) of 'zeta'. The mask has 1 for valid data and 0 where 'zeta' is NaN. This mask is applied
        to all data variables, replacing values with NaN where 'zeta' is NaN at time=0.
        The mask itself is stored in the dataset under the variable 'mask'.

        Returns
        -------
        None
            The dataset is modified in-place by applying the mask to each variable.
        """
        mask = xr.where(
            self.ds[self.var_names["zeta"]].isel({self.dim_names["time"]: 0}).isnull(),
            0,
            1,
        )
        mask_vel = xr.where(
            self.ds[self.var_names["u"]]
            .isel({self.dim_names["time"]: 0, self.dim_names["depth"]: 0})
            .isnull(),
            0,
            1,
        )

        self.ds["mask"] = mask
        self.ds["mask_vel"] = mask_vel


@dataclass(kw_only=True)
class GLORYSDefaultDataset(GLORYSDataset):
    """A GLORYS dataset that is loaded from the Copernicus Marine Data Store."""

    dataset_name: ClassVar[str] = "cmems_mod_glo_phy_my_0.083deg_P1D-m"
    """The GLORYS dataset-id for requests to the Copernicus Marine Toolkit"""
    _tk_module: ModuleType | None = None
    """The dynamically imported Copernicus Marine module."""

    def __post_init__(self) -> None:
        """Configure attributes to ensure use of the correct upstream data-source."""
        self.read_zarr = True
        self.use_dask = True
        self.filename = self.dataset_name
        self.ds_loader_fn = self._load_from_copernicus

        super().__post_init__()

    def _check_auth(self, package_name: str) -> None:
        """Check the local credential hierarchy for auth credentials.

        Raises
        ------
        RuntimeError
            If auth credentials cannot be found.
        """
        if self._tk_module and not self._tk_module.login(check_credentials_valid=True):
            msg = f"Authenticate with `{package_name} login` to retrieve GLORYS data."
            raise RuntimeError(msg)

    def _load_copernicus(self) -> ModuleType:
        """Dynamically load the optional Copernicus Marine Toolkit dependency.

        Raises
        ------
        RuntimeError
            - If the toolkit module is not available or cannot be imported.
            - If auth credentials cannot be found.
        """
        package_name = "copernicusmarine"
        if self._tk_module:
            self._check_auth(package_name)
            return self._tk_module

        spec = importlib.util.find_spec(package_name)
        if not spec:
            msg = get_pkg_error_msg("cloud-based GLORYS data", package_name, "stream")
            raise RuntimeError(msg)

        try:
            self._tk_module = importlib.import_module(package_name)
        except ImportError as e:
            msg = f"Package `{package_name}` was found but could not be loaded."
            raise RuntimeError(msg) from e

        self._check_auth(package_name)
        return self._tk_module

    def _load_from_copernicus(self) -> xr.Dataset:
        """Load a GLORYS dataset supporting streaming.

        Returns
        -------
        xr.Dataset
            The streaming dataset
        """
        copernicusmarine = self._load_copernicus()
        ds = copernicusmarine.open_dataset(
            self.dataset_name,
            start_datetime=self.start_time,
            end_datetime=self.end_time,
            service="arco-geo-series",
            coordinates_selection_method="outside",
            chunk_size_limit=-1,
        )

        chunks = get_dask_chunks(self.dim_names)

        ds = ds.rechunk(chunks)
        return ds


@dataclass(kw_only=True)
class UnifiedDataset(Dataset):
    """Represents unified BGC data on original grid.

    Notes
    -----
    Pierre has already addressed lateral filling during preprocessing,
    and since the dataset does not contain a mask, the `needs_lateral_fill`
    attribute is set to `False`.
    """

    needs_lateral_fill: bool | None = False

    # overwrite clean_up method from parent class
    def clean_up(self, ds: xr.Dataset) -> xr.Dataset:
        """Ensure the dataset's time dimension is correctly defined and standardized.

        This method verifies that the time dimension exists in the dataset and assigns it appropriately. If the "time" dimension is missing, the method attempts to assign an existing "time" or "month" dimension. If neither exists, it expands the dataset to include a "time" dimension with a size of one.

        Returns
        -------
        ds : xr.Dataset
            The xarray Dataset with the correct time dimension assigned or added.
        """
        ds = ds.rename({"lon": "longitude", "lat": "latitude", "dep": "depth"})
        ds = ds.assign_coords(
            {
                "latitude": ds["latitude"],
                "longitude": ds["longitude"],
                "depth": ds["depth"],
            }
        )

        self.dim_names = {
            "latitude": "latitude",
            "longitude": "longitude",
            "depth": "depth",
        }

        # Handle time dimension
        if "time" not in self.dim_names:
            if "month" in ds.dims or "season" in ds.dims:
                time_dim = "month" if "month" in ds.dims else "season"

                if time_dim == "month":
                    # Interpolate season to month so all variables have the same time dimension
                    for var_name in list(self.var_names.values()) + list(
                        self.opt_var_names.values()
                    ):
                        if var_name in ds.data_vars and "season" in ds[var_name].dims:
                            ds[var_name] = interpolate_cyclic_time(
                                ds[var_name],
                                time_dim_name="season",
                                day_of_year=ds["month"],
                            )

                # Rename dimension and convert from float64 days to timedelta
                ds = ds.rename({time_dim: "time"})
                self.dim_names["time"] = "time"

                ds["time"] = xr.DataArray(
                    (ds["time"].values * 86400 * 1e9).astype("timedelta64[ns]"),
                    dims="time",
                )

            else:
                # Handle case where all variables are time-invariant
                ds = ds.expand_dims(time=1)
                self.dim_names["time"] = "time"

        return ds


@dataclass(kw_only=True)
class UnifiedBGCDataset(UnifiedDataset):
    dim_names: dict[str, str] = field(
        default_factory=lambda: {
            "longitude": "lon",
            "latitude": "lat",
            "depth": "dep",
        }
    )
    var_names: dict[str, str] = field(
        default_factory=lambda: {
            "PO4": "PO4",
            "NO3": "NO3",
            "SiO3": "SiO3",
            "Fe": "Fe",
            "O2": "O2",
            "DIC": "DIC",
            "ALK": "Alk",
        }
    )
    opt_var_names: dict[str, str] = field(
        default_factory=lambda: {
            "NH4": "NH4",
            "Lig": "Lig",
            "DIC_ALT_CO2": "DIC_ALT_CO2",
            "ALK_ALT_CO2": "Alk_ALT_CO2",
            "DOC": "DOC",
            "DON": "DON",
            "DOP": "DOP",
            "DOPr": "DOPr",
            "DONr": "DONr",
            "DOCr": "DOCr",
            "spChl": "spChl",
            "spC": "spC",
            "spP": "spP",
            "spFe": "spFe",
            "diatChl": "diatChl",
            "diatC": "diatC",
            "diatP": "diatP",
            "diatFe": "diatFe",
            "diatSi": "diatSi",
            "diazChl": "diazChl",
            "diazC": "diazC",
            "diazP": "diazP",
            "diazFe": "diazFe",
            "spCaCO3": "spCaCO3",
            "zooC": "zooC",
            "CHL": "CHL",
        }
    )

    climatology: bool | None = True


@dataclass(kw_only=True)
class UnifiedBGCSurfaceDataset(UnifiedDataset):
    dim_names: dict[str, str] = field(
        default_factory=lambda: {
            "longitude": "lon",
            "latitude": "lat",
        }
    )
    var_names: dict[str, str] = field(
        default_factory=lambda: {"pco2_air": "pco2_air", "dust": "dust", "iron": "iron"}
    )
    opt_var_names: dict[str, str] = field(
        default_factory=lambda: {
            "pco2_air_alt": "pco2_air_alt",
            "nox": "nox",
            "nhy": "nhy",
        }
    )

    climatology: bool | None = True


@dataclass(kw_only=True)
class CESMDataset(Dataset):
    """Represents CESM data on original grid."""

    # overwrite clean_up method from parent class
    def clean_up(self, ds: xr.Dataset) -> xr.Dataset:
        """Ensure the dataset's time dimension is correctly defined and standardized.

        This method verifies that the time dimension exists in the dataset and assigns it appropriately. If the "time" dimension is missing, the method attempts to assign an existing "time" or "month" dimension. If neither exists, it expands the dataset to include a "time" dimension with a size of one.

        Returns
        -------
        ds : xr.Dataset
            The xarray Dataset with the correct time dimension assigned or added.
        """
        if "time" not in self.dim_names:
            if "time" in ds.dims:
                self.dim_names["time"] = "time"
            else:
                if "month" in ds.dims:
                    self.dim_names["time"] = "month"
                else:
                    ds = ds.expand_dims({"time": 1})
                    self.dim_names["time"] = "time"

        return ds

    def add_time_info(self, ds: xr.Dataset) -> xr.Dataset:
        """Adds time information to the dataset based on the climatology flag and
        dimension names.

        This method processes the dataset to include time information according to the climatology
        setting. If the dataset represents climatology data and the time dimension is labeled as
        "month", it assigns dates to the dataset based on a monthly climatology. Additionally, it
        handles dimension name updates if necessary.

        Parameters
        ----------
        ds : xr.Dataset
            The input dataset to which time information will be added.

        Returns
        -------
        xr.Dataset
            The dataset with time information added, including adjustments for climatology and
            dimension names.
        """
        time_dim = self.dim_names["time"]

        if self.climatology and time_dim == "month":
            ds = assign_dates_to_climatology(ds, time_dim)
            # rename dimension
            ds = ds.swap_dims({time_dim: "time"})
            if time_dim in ds.variables:
                ds = ds.drop_vars(time_dim)
            # Update dimension names
            updated_dim_names = self.dim_names.copy()
            updated_dim_names["time"] = "time"
            self.dim_names = updated_dim_names

        return ds


@dataclass(kw_only=True)
class CESMBGCDataset(CESMDataset):
    """Represents CESM BGC data on original grid."""

    var_names: dict[str, str] = field(
        default_factory=lambda: {
            "PO4": "PO4",
            "NO3": "NO3",
            "SiO3": "SiO3",
            "NH4": "NH4",
            "Fe": "Fe",
            "Lig": "Lig",
            "O2": "O2",
            "DIC": "DIC",
            "DIC_ALT_CO2": "DIC_ALT_CO2",
            "ALK": "ALK",
            "ALK_ALT_CO2": "ALK_ALT_CO2",
            "DOC": "DOC",
            "DON": "DON",
            "DOP": "DOP",
            "DOPr": "DOPr",
            "DONr": "DONr",
            "DOCr": "DOCr",
            "spChl": "spChl",
            "spC": "spC",
            "spP": "spP",
            "spFe": "spFe",
            "diatChl": "diatChl",
            "diatC": "diatC",
            "diatP": "diatP",
            "diatFe": "diatFe",
            "diatSi": "diatSi",
            "diazChl": "diazChl",
            "diazC": "diazC",
            "diazP": "diazP",
            "diazFe": "diazFe",
            "spCaCO3": "spCaCO3",
            "zooC": "zooC",
        }
    )

    dim_names: dict[str, str] = field(
        default_factory=lambda: {
            "longitude": "lon",
            "latitude": "lat",
            "depth": "z_t",
        }
    )

    climatology: bool | None = False

    def post_process(self) -> None:
        """
        Processes and converts CESM data values as follows:
        - Convert depth values from cm to m.
        - Apply a mask to the dataset based on the 'P04' variable at the surface.
        """
        if self.dim_names["depth"] == "z_t":
            # Fill variables that only have data in upper 150m with NaNs below
            if (
                "z_t_150m" in self.ds.dims
                and np.equal(
                    self.ds.z_t[: len(self.ds.z_t_150m)].values, self.ds.z_t_150m.values
                ).all()
            ):
                for var in self.var_names:
                    if "z_t_150m" in self.ds[var].dims:
                        self.ds[var] = self.ds[var].rename({"z_t_150m": "z_t"})
                        if self.use_dask:
                            self.ds[var] = self.ds[var].chunk({"z_t": -1})
            # Convert depth from cm to m
            ds = self.ds.assign_coords({"depth": self.ds["z_t"] / 100})
            ds["depth"].attrs["long_name"] = "Depth"
            ds["depth"].attrs["units"] = "m"
            ds = ds.swap_dims({"z_t": "depth"})
            if "z_t" in ds.variables:
                ds = ds.drop_vars("z_t")
            if "z_t_150m" in ds.variables:
                ds = ds.drop_vars("z_t_150m")
            # update dataset
            self.ds = ds

            # Update dim_names with "depth": "depth" key-value pair
            updated_dim_names = self.dim_names.copy()
            updated_dim_names["depth"] = "depth"
            self.dim_names = updated_dim_names

        mask = xr.where(
            self.ds[self.var_names["PO4"]]
            .isel({self.dim_names["time"]: 0, self.dim_names["depth"]: 0})
            .isnull(),
            0,
            1,
        )

        self.ds["mask"] = mask


@dataclass(kw_only=True)
class CESMBGCSurfaceForcingDataset(CESMDataset):
    """Represents CESM BGC surface forcing data on original grid."""

    var_names: dict[str, str] = field(
        default_factory=lambda: {
            "pco2_air": "pCO2SURF",
            "pco2_air_alt": "pCO2SURF",
            "iron": "IRON_FLUX",
            "dust": "dust_FLUX_IN",
            "nox": "NOx_FLUX",
            "nhy": "NHy_FLUX",
        }
    )

    dim_names: dict[str, str] = field(
        default_factory=lambda: {
            "longitude": "lon",
            "latitude": "lat",
        }
    )

    climatology: bool | None = False

    def post_process(self) -> None:
        """Perform post-processing on the dataset to remove specific variables.

        This method checks if the variable "z_t" exists in the dataset. If it does,
        the variable is removed from the dataset. The modified dataset is then
        reassigned to the `ds` attribute of the object.
        """
        if "z_t" in self.ds.variables:
            ds = self.ds.drop_vars("z_t")
            self.ds = ds

        mask = xr.where(
            self.ds[self.var_names["pco2_air"]]
            .isel({self.dim_names["time"]: 0})
            .isnull(),
            0,
            1,
        )

        self.ds["mask"] = mask


@dataclass(kw_only=True)
class ERA5Dataset(Dataset):
    """Represents ERA5 data on original grid."""

    var_names: dict[str, str] = field(
        default_factory=lambda: {
            "uwnd": "u10",
            "vwnd": "v10",
            "swrad": "ssr",
            "lwrad": "strd",
            "Tair": "t2m",
            "d2m": "d2m",
            "rain": "tp",
            "mask": "sst",
        }
    )

    dim_names: dict[str, str] = field(
        default_factory=lambda: {
            "longitude": "longitude",
            "latitude": "latitude",
            "time": "time",
        }
    )

    climatology: bool | None = False

    def post_process(self) -> None:
        """
        Processes and converts ERA5 data values as follows:
        - Convert radiation values from J/m^2 to W/m^2.
        - Convert rainfall from meters to cm/day.
        - Convert temperature from Kelvin to Celsius.
        - Compute relative humidity if not present, convert to absolute humidity.
        - Use SST to create mask.
        """
        # Translate radiation to fluxes. ERA5 stores values integrated over 1 hour.
        # Convert radiation from J/m^2 to W/m^2
        self.ds[self.var_names["swrad"]] /= 3600
        self.ds[self.var_names["lwrad"]] /= 3600
        self.ds[self.var_names["swrad"]].attrs["units"] = "W/m^2"
        self.ds[self.var_names["lwrad"]].attrs["units"] = "W/m^2"
        # Convert rainfall from m to cm/day
        self.ds[self.var_names["rain"]] *= 100 * 24

        # Convert temperature from Kelvin to Celsius
        self.ds[self.var_names["Tair"]] -= 273.15
        self.ds[self.var_names["d2m"]] -= 273.15
        self.ds[self.var_names["Tair"]].attrs["units"] = "degrees C"
        self.ds[self.var_names["d2m"]].attrs["units"] = "degrees C"

        # Compute relative humidity if not present
        if "qair" not in self.ds.data_vars:
            qair = np.exp(
                (17.625 * self.ds[self.var_names["d2m"]])
                / (243.04 + self.ds[self.var_names["d2m"]])
            ) / np.exp(
                (17.625 * self.ds[self.var_names["Tair"]])
                / (243.04 + self.ds[self.var_names["Tair"]])
            )
            # Convert relative to absolute humidity
            patm = 1010.0
            cff = (
                (1.0007 + 3.46e-6 * patm)
                * 6.1121
                * np.exp(
                    17.502
                    * self.ds[self.var_names["Tair"]]
                    / (240.97 + self.ds[self.var_names["Tair"]])
                )
            )
            cff = cff * qair

            ds = self.ds
            ds["qair"] = 0.62197 * (cff / (patm - 0.378 * cff))
            ds["qair"].attrs["long_name"] = "Absolute humidity at 2m"
            ds["qair"].attrs["units"] = "kg/kg"
            ds = ds.drop_vars([self.var_names["d2m"]])
            self.ds = ds

            # Update var_names dictionary
            var_names = {**self.var_names, "qair": "qair"}
            var_names.pop("d2m")
            self.var_names = var_names

        if "mask" in self.var_names.keys():
            ds = self.ds
            mask = xr.where(self.ds[self.var_names["mask"]].isel(time=0).isnull(), 0, 1)
            ds["mask"] = mask
            ds = ds.drop_vars([self.var_names["mask"]])
            self.ds = ds

            # Remove mask from var_names dictionary
            var_names = self.var_names
            var_names.pop("mask")
            self.var_names = var_names


@dataclass(kw_only=True)
class ERA5ARCODataset(ERA5Dataset):
    # The GCP ARCO version of the dataset has different variable names

    var_names: dict[str, str] = field(
        default_factory=lambda: {
            "uwnd": "10m_u_component_of_wind",
            "vwnd": "10m_v_component_of_wind",
            "swrad": "surface_net_solar_radiation",
            "lwrad": "surface_thermal_radiation_downwards",
            "Tair": "2m_temperature",
            "d2m": "2m_dewpoint_temperature",
            "rain": "total_precipitation",
            "mask": "sea_surface_temperature",
        }
    )

    def __post_init__(self) -> None:
        self.read_zarr = True
        if not has_gcsfs():
            msg = get_pkg_error_msg("cloud-based ERA5 data", "gcsfs", "stream")
            raise RuntimeError(msg)

        super().__post_init__()


@dataclass(kw_only=True)
class ERA5Correction(Dataset):
    """Global dataset to correct ERA5 radiation.

    The dataset contains multiplicative correction factors for the ERA5 shortwave
    radiation, obtained by comparing the COREv2 climatology to the ERA5 climatology.
    """

    filename: str = field(
        default_factory=lambda: download_correction_data("SSR_correction.nc")
    )
    var_names: dict[str, str] = field(
        default_factory=lambda: {
            "swr_corr": "ssr_corr",  # multiplicative correction factor for ERA5 shortwave radiation
        }
    )
    dim_names: dict[str, str] = field(
        default_factory=lambda: {
            "longitude": "longitude",
            "latitude": "latitude",
            "time": "time",
        }
    )
    climatology: bool | None = True

    def __post_init__(self) -> None:
        if not self.climatology:
            raise NotImplementedError(
                "Correction data must be a climatology. Set climatology to True."
            )

        super().__post_init__()

    def match_subdomain(self, target_coords: dict[str, Any]) -> None:
        """
        Selects a subdomain from the dataset matching the specified coordinates.

        This method extracts a subset of the dataset (`self.ds`) based on given latitude
        and longitude values. If the dataset spans the globe, it concatenates longitudes
        to ensure seamless wrapping.

        Parameters
        ----------
        target_coords : dict[str, Any]
            A dictionary containing the target latitude and longitude values to select.
            Expected keys: "lat" and "lon", each mapped to a DataArray of coordinates.

        Raises
        ------
        ValueError
            If the selected subdomain does not contain all specified latitude or
            longitude values.

        Notes
        -----
        - The dataset (`self.ds`) is updated in place.
        - Assumes latitude values in `target_coords["lat"]` are within dataset bounds.
        - For global datasets, longitude concatenation is applied unconditionally.
        """
        # Select the subdomain in latitude direction (so that we have to concatenate fewer latitudes below if concatenation is performed)
        subdomain = self.ds.sel({self.dim_names["latitude"]: target_coords["lat"]})

        if self.is_global:
            # Always concatenate because computational overhead should be managable for 1/4 degree ERA5 resolution
            subdomain = self.concatenate_longitudes(
                subdomain, end="both", verbose=False
            )

        # Select the subdomain in longitude direction
        subdomain = subdomain.sel({self.dim_names["longitude"]: target_coords["lon"]})

        # Check if the selected subdomain contains the specified latitude and longitude values
        if not subdomain[self.dim_names["latitude"]].equals(target_coords["lat"]):
            raise ValueError(
                "The correction dataset does not contain all specified latitude values."
            )
        if not subdomain[self.dim_names["longitude"]].equals(target_coords["lon"]):
            raise ValueError(
                "The correction dataset does not contain all specified longitude values."
            )
        self.ds = subdomain


@dataclass(kw_only=True)
class ETOPO5Dataset(Dataset):
    """Represents topography data on the original grid from the ETOPO5 dataset."""

    filename: str = field(default_factory=lambda: download_topo("etopo5.nc"))
    var_names: dict[str, str] = field(
        default_factory=lambda: {
            "topo": "topo",
        }
    )
    dim_names: dict[str, str] = field(
        default_factory=lambda: {"longitude": "lon", "latitude": "lat"}
    )

    def clean_up(self, ds: xr.Dataset) -> xr.Dataset:
        """Assign lat and lon as coordinates.

        Parameters
        ----------
        ds : xr.Dataset
            The input dataset.

        Returns
        -------
        ds : xr.Dataset
            A cleaned `xarray.Dataset` with updated coordinates.
        """
        ds = ds.assign_coords(
            {
                "lon": ds["topo_lon"],
                "lat": ds["topo_lat"],
            }
        )
        return ds


@dataclass(kw_only=True)
class SRTM15Dataset(Dataset):
    """Represents topography data on the original grid from the SRTM15 dataset."""

    var_names: dict[str, str] = field(
        default_factory=lambda: {
            "topo": "z",
        }
    )
    dim_names: dict[str, str] = field(
        default_factory=lambda: {"longitude": "lon", "latitude": "lat"}
    )


# river datasets
@dataclass(kw_only=True)
class RiverDataset:
    """Represents river data.

    Parameters
    ----------
    filename : Union[str, Path, List[Union[str, Path]]]
        The path to the data file(s). Can be a single string (with or without wildcards), a single Path object,
        or a list of strings or Path objects containing multiple files.
    start_time : datetime
        The start time for selecting relevant data.
    end_time : datetime
        The end time for selecting relevant data.
    dim_names: Dict[str, str]
        Dictionary specifying the names of dimensions in the dataset.
        Requires "station" and "time" as keys.
    var_names: Dict[str, str]
        Dictionary of variable names that are required in the dataset.
        Requires the keys "latitude", "longitude", "flux", "ratio", and "name".
    opt_var_names: Dict[str, str], optional
        Dictionary of variable names that are optional in the dataset.
        Defaults to an empty dictionary.
    climatology : bool
        Indicates whether the dataset is climatological. Defaults to False.

    Attributes
    ----------
    ds : xr.Dataset
        The xarray Dataset containing the forcing data on its original grid.
    """

    filename: str | Path | list[str | Path]
    start_time: datetime
    end_time: datetime
    dim_names: dict[str, str]
    var_names: dict[str, str]
    opt_var_names: dict[str, str] | None = field(default_factory=dict)
    climatology: bool | None = False
    ds: xr.Dataset = field(init=False, repr=False)

    def __post_init__(self):
        # Validate start_time and end_time
        if not isinstance(self.start_time, datetime):
            raise TypeError(
                f"start_time must be a datetime object, but got {type(self.start_time).__name__}."
            )
        if not isinstance(self.end_time, datetime):
            raise TypeError(
                f"end_time must be a datetime object, but got {type(self.end_time).__name__}."
            )

        ds = self.load_data()
        ds = self.clean_up(ds)
        self.check_dataset(ds)
        ds = _deduplicate_river_names(
            ds, self.var_names["name"], self.dim_names["station"]
        )

        # Select relevant times
        ds = self.add_time_info(ds)
        self.ds = ds

    def load_data(self) -> xr.Dataset:
        """Load dataset from the specified file.

        Returns
        -------
        ds : xr.Dataset
            The loaded xarray Dataset containing the forcing data.
        """
        ds = load_data(
            self.filename, self.dim_names, use_dask=False, decode_times=False
        )

        return ds

    def clean_up(self, ds: xr.Dataset) -> xr.Dataset:
        """Decodes the 'name' variable (if byte-encoded) and updates the dataset.

        This method checks if the 'name' variable is of dtype 'object' (i.e., byte-encoded),
        and if so, decodes each byte array to a string and updates the dataset.
        It also ensures that the 'station' dimension is of integer type.


        Parameters
        ----------
        ds : xr.Dataset
            The dataset containing the 'name' variable to decode.

        Returns
        -------
        ds : xr.Dataset
            The dataset with the decoded 'name' variable.
        """
        if ds[self.var_names["name"]].dtype == "object":
            names = []
            for i in range(len(ds[self.dim_names["station"]])):
                byte_array = ds[self.var_names["name"]].isel(
                    **{self.dim_names["station"]: i}
                )
                name = decode_string(byte_array)
                names.append(name)
            ds[self.var_names["name"]] = xr.DataArray(
                data=names, dims=self.dim_names["station"]
            )

        if ds[self.dim_names["station"]].dtype == "float64":
            ds[self.dim_names["station"]] = ds[self.dim_names["station"]].astype(int)

        # Drop all variables that have chars dim
        vars_to_drop = ["ocn_name", "stn_name", "ct_name", "cn_name", "chars"]
        existing_vars = [var for var in vars_to_drop if var in ds]
        ds = ds.drop_vars(existing_vars)

        return ds

    def check_dataset(self, ds: xr.Dataset) -> None:
        """Validate required variables, dimensions, and uniqueness of river names.

        Parameters
        ----------
        ds : xr.Dataset
            The xarray Dataset to check.

        Raises
        ------
        ValueError
            If the dataset does not contain the specified variables or dimensions.
        """
        _check_dataset(ds, self.dim_names, self.var_names, self.opt_var_names)

    def add_time_info(self, ds: xr.Dataset) -> xr.Dataset:
        """Dummy method to be overridden by child classes to add time information to the
        dataset.

        This method is intended as a placeholder and should be implemented in subclasses
        to provide specific functionality for adding time-related information to the dataset.

        Parameters
        ----------
        ds : xr.Dataset
            The xarray Dataset to which time information will be added.

        Returns
        -------
        xr.Dataset
            The xarray Dataset with time information added (as implemented by child classes).
        """
        return ds

    def select_relevant_times(self, ds) -> xr.Dataset:
        """Select a subset of the dataset based on the specified time range.

        This method filters the dataset to include all records between `start_time` and `end_time`.
        Additionally, it ensures that one record at or before `start_time` and one record at or
        after `end_time` are included, even if they fall outside the strict time range.

        If no `end_time` is specified, the method will select the time range of
        [start_time, start_time + 24 hours] and return the closest time entry to `start_time` within that range.

        Parameters
        ----------
        ds : xr.Dataset
            The input dataset to be filtered. Must contain a time dimension.

        Returns
        -------
        xr.Dataset
            A dataset filtered to the specified time range, including the closest entries
            at or before `start_time` and at or after `end_time` if applicable.

        Warns
        -----
        UserWarning
            If no records at or before `start_time` or no records at or after `end_time` are found.

        UserWarning
            If the dataset does not contain any time dimension or the time dimension is incorrectly named.
        """
        time_dim = self.dim_names["time"]

        ds = _select_relevant_times(ds, time_dim, self.start_time, self.end_time, False)

        return ds

    def compute_climatology(self):
        logging.info("Compute climatology for river forcing.")

        time_dim = self.dim_names["time"]

        flux = self.ds[self.var_names["flux"]].groupby(f"{time_dim}.month").mean()
        self.ds[self.var_names["flux"]] = flux

        ds = assign_dates_to_climatology(self.ds, "month")
        ds = ds.swap_dims({"month": "time"})
        self.ds = ds

        updated_dim_names = {**self.dim_names}
        updated_dim_names["time"] = "time"
        self.dim_names = updated_dim_names

        self.climatology = True

    def sort_by_river_volume(self, ds: xr.Dataset) -> xr.Dataset:
        """Sorts the dataset by river volume in descending order (largest rivers first),
        if the volume variable is available.

        This method uses the river volume to reorder the dataset such that the rivers with
        the largest volumes come first in the `station` dimension. If the volume variable
        is not present in the dataset, a warning is logged.

        Parameters
        ----------
        ds : xr.Dataset
            The xarray Dataset containing the river data to be sorted by volume.

        Returns
        -------
        xr.Dataset
            The dataset with rivers sorted by their volume in descending order.
            If the volume variable is not available, the original dataset is returned.
        """
        if self.opt_var_names is not None and "vol" in self.opt_var_names:
            volume_values = ds[self.opt_var_names["vol"]].values
            if isinstance(volume_values, np.ndarray):
                # Check if all volume values are the same
                if np.all(volume_values == volume_values[0]):
                    # If all volumes are the same, no need to reverse order
                    sorted_indices = np.argsort(
                        volume_values
                    )  # Sort in ascending order
                else:
                    # If volumes differ, reverse order for descending sort
                    sorted_indices = np.argsort(volume_values)[
                        ::-1
                    ]  # Reverse for descending order

                ds = ds.isel(**{self.dim_names["station"]: sorted_indices})

            else:
                logging.warning("The volume data is not in a valid array format.")
        else:
            logging.warning(
                "Cannot sort rivers by volume. 'vol' is missing in the variable names."
            )

        return ds

    def extract_relevant_rivers(self, target_coords, dx):
        """Extracts a subset of the dataset based on the proximity of river mouths to
        target coordinates.

        This method calculates the distance between each river mouth and the provided target coordinates
        (latitude and longitude) using the `gc_dist` function. It then filters the dataset to include only those
        river stations whose minimum distance from the target is less than a specified threshold distance (`dx`).

        Parameters
        ----------
        target_coords : dict
            A dictionary containing the target coordinates for the comparison. It should include:
            - "lon" (float): The target longitude in degrees.
            - "lat" (float): The target latitude in degrees.
            - "straddle" (bool): A flag indicating whether to adjust the longitudes for stations that cross the
              International Date Line. If `True`, longitudes greater than 180 degrees are adjusted by subtracting 360,
              otherwise, negative longitudes are adjusted by adding 360.

        dx : float
            The maximum distance threshold (in meters) for including a river station. Only river mouths that are
            within `dx` meters from the target coordinates will be included in the returned dataset.

        Returns
        -------
        indices : dict[str, list[tuple]]
            A dictionary containing the indices of the rivers that are within the threshold distance from
            the target coordinates. The dictionary structure consists of river names as keys, and each value is a list of tuples. Each tuple represents
            a pair of indices corresponding to the `eta_rho` and `xi_rho` grid coordinates of the river.
        """
        # Retrieve longitude and latitude of river mouths
        river_lon = self.ds[self.var_names["longitude"]]
        river_lat = self.ds[self.var_names["latitude"]]

        # Adjust longitude based on whether it crosses the International Date Line (straddle case)
        if target_coords["straddle"]:
            river_lon = xr.where(river_lon > 180, river_lon - 360, river_lon)
        else:
            river_lon = xr.where(river_lon < 0, river_lon + 360, river_lon)

        # Calculate the distance between the target coordinates and each river mouth
        dist = gc_dist(target_coords["lon"], target_coords["lat"], river_lon, river_lat)
        dist_min = dist.min(dim=["eta_rho", "xi_rho"])
        # Filter the dataset to include only stations within the distance threshold
        if (dist_min < dx).any():
            ds = self.ds.where(dist_min < dx, drop=True)
            ds = self.sort_by_river_volume(ds)
            dist = dist.where(dist_min < dx, drop=True).transpose(
                self.dim_names["station"], "eta_rho", "xi_rho"
            )

            river_indices = get_indices_of_nearest_grid_cell_for_rivers(dist, self)
        else:
            ds = xr.Dataset()
            river_indices = {}

        self.ds = ds

        return river_indices

    def extract_named_rivers(self, indices):
        """Extracts a subset of the dataset based on the provided river names in the
        indices dictionary.

        This method filters the dataset to include only the rivers specified in the `indices` dictionary.
        The resulting subset is stored in the `ds` attribute of the class.

        Parameters
        ----------
        indices : dict
            A dictionary where the keys are river names (strings) and the values are dictionaries
            containing river-related data (e.g., river indices, coordinates).

        Returns
        -------
        None
            The method modifies the `self.ds` attribute in place, setting it to the filtered dataset
            containing only the data related to the specified rivers.

        Raises
        ------
        ValueError
            - If `indices` is not a dictionary.
            - If any of the requested river names are not found in the dataset.
        """
        if not isinstance(indices, dict):
            raise ValueError("`indices` must be a dictionary.")

        river_names = list(indices.keys())

        # Ensure the dataset is filtered based on the provided river names
        ds_filtered = self.ds.where(
            self.ds[self.var_names["name"]].isin(river_names), drop=True
        )

        # Check that all requested rivers exist in the dataset
        filtered_river_names = set(ds_filtered[self.var_names["name"]].values)
        missing_rivers = set(river_names) - filtered_river_names

        if missing_rivers:
            raise ValueError(
                f"The following rivers were not found in the dataset: {missing_rivers}"
            )

        # Set the filtered dataset as the new `ds`
        self.ds = ds_filtered


@dataclass(kw_only=True)
class DaiRiverDataset(RiverDataset):
    """Represents river data from the Dai river dataset."""

    filename: str | Path | list[str | Path] = field(
        default_factory=lambda: download_river_data("dai_trenberth_may2019.nc")
    )
    dim_names: dict[str, str] = field(
        default_factory=lambda: {
            "station": "station",
            "time": "time",
        }
    )
    var_names: dict[str, str] = field(
        default_factory=lambda: {
            "latitude": "lat_mou",
            "longitude": "lon_mou",
            "flux": "FLOW",
            "ratio": "ratio_m2s",
            "name": "riv_name",
        }
    )
    opt_var_names: dict[str, str] = field(
        default_factory=lambda: {
            "vol": "vol_stn",
        }
    )
    climatology: bool | None = False

    def add_time_info(self, ds: xr.Dataset) -> xr.Dataset:
        """Adds time information to the dataset based on the climatology flag and
        dimension names.

        This method processes the dataset to include time information according to the climatology
        setting. If the dataset represents climatology data and the time dimension is labeled as
        "month", it assigns dates to the dataset based on a monthly climatology. Additionally, it
        handles dimension name updates if necessary.

        Parameters
        ----------
        ds : xr.Dataset
            The input dataset to which time information will be added.

        Returns
        -------
        xr.Dataset
            The dataset with time information added, including adjustments for climatology and
            dimension names.
        """
        time_dim = self.dim_names["time"]

        # Extract the 'time' variable as a numpy array
        time_vals = ds[time_dim].values

        # Handle rounding of the time values
        year = np.round(time_vals * 1e-2).astype(int)
        month = np.round((time_vals * 1e-2 - year) * 1e2).astype(int)

        # Convert to datetime (assuming the day is always 15th for this example)
        dates = [datetime(year=i, month=m, day=15) for i, m in zip(year, month)]

        ds[time_dim] = dates

        return ds


@dataclass
class TPXOManager:
    """Manages multiple TPXODataset instances and selects and processes tidal
    constituents from the TPXO dataset.

    This class handles multiple tidal constituents following the TPXO9v2a standard.
    The self-attraction and loading (SAL) correction data is sourced internally from TPXO9v2a.

    Parameters
    ----------
    filenames : dict
        Dictionary containing paths to TPXO dataset files. Expected keys:
        - "h" : Path to the elevation file.
        - "u" : Path to the u-velocity component file.
        - "grid" : Path to the grid file.

    ntides : int
        Number of tidal constituents to select for processing.

    reference_date : datetime, optional
        Reference date for the TPXO data. Defaults to January 1, 1992.
        Used as the baseline for tidal time series calculations.

    allan_factor : float, optional
        Factor used in tidal model computations. Defaults to 2.0.

    use_dask : bool, optional
        Whether to use Dask for chunking. If True, data is loaded lazily; if False, data is loaded eagerly. Defaults to False.

    Notes
    -----
    In TPXO products newer then 9v2a, the order of tidal constituents may change beyond the 10th constituent.
    Before selecting the first `ntides` constituents, newer products are reordered to match the TPXO9v2a standard.
    However, this reordering has minimal impact, as constituents beyond the 10th have negligible amplitudes.
    """

    filenames: dict
    ntides: int
    reference_date: datetime = datetime(1992, 1, 1)
    allan_factor: float = 2.0
    use_dask: bool | None = False

    def __post_init__(self):
        fname_sal = download_sal_data("sal_tpxo9.v2a.nc")

        # Initialize the data_dict with TPXODataset instances
        data_dict = {
            "h": TPXODataset(
                filename=self.filenames["h"],
                grid_filename=self.filenames["grid"],
                location="h",
                var_names={"ssh_Re": "hRe", "ssh_Im": "hIm"},
                use_dask=self.use_dask,
            ),
            "sal": TPXODataset(
                filename=fname_sal,
                grid_filename=self.filenames["grid"],
                location="h",
                var_names={"sal_Re": "hRe", "sal_Im": "hIm"},
                use_dask=self.use_dask,
                tolerate_coord_mismatch=True,  # Allow coordinate mismatch since SAL is from TPXO9v2a and may not align exactly with newer grids
            ),
            "u": TPXODataset(
                filename=self.filenames["u"],
                grid_filename=self.filenames["grid"],
                location="u",
                var_names={"u_Re": "URe", "u_Im": "UIm"},
                use_dask=self.use_dask,
            ),
            "v": TPXODataset(
                filename=self.filenames["u"],
                grid_filename=self.filenames["grid"],
                location="v",
                var_names={"v_Re": "VRe", "v_Im": "VIm"},
                use_dask=self.use_dask,
            ),
        }

        omega = self.get_omega()

        for data in data_dict.values():
            data.select_constituents(self.ntides, omega)

        data_dict["omega"] = xr.DataArray(
            data=list(omega.values())[: self.ntides],
            dims="ntides",
            attrs={"long_name": "angular frequency", "units": "radians per second"},
        )

        object.__setattr__(self, "datasets", data_dict)

    def get_omega(self):
        """Retrieve angular frequencies (omega) for tidal constituents from the TPXO9.v2
        atlas.

        This method returns the angular frequencies (in radians per second) for 15 tidal constituents,
        sourced from the TPXO tidal model and defined in the OTPSnc `constit.h` file, see https://www.tpxo.net/otps.
        These values are essential for tidal modeling and analysis.

        Returns
        -------
        dict
            A dictionary where the keys are tidal constituent labels (str) and the values
            are their respective angular frequencies (float, in radians per second).
        """
        omega = {
            "m2": 1.405189e-04,  # Principal lunar semidiurnal
            "s2": 1.454441e-04,  # Principal solar semidiurnal
            "n2": 1.378797e-04,  # Larger lunar elliptic semidiurnal
            "k2": 1.458423e-04,  # Lunisolar semidiurnal
            "k1": 7.292117e-05,  # Lunar diurnal
            "o1": 6.759774e-05,  # Lunar diurnal
            "p1": 7.252295e-05,  # Solar diurnal
            "q1": 6.495854e-05,  # Larger lunar elliptic diurnal
            "mm": 0.026392e-04,  # Lunar monthly
            "mf": 0.053234e-04,  # Lunar fortnightly
            "m4": 2.810377e-04,  # Shallow water overtide of M2
            "mn4": 2.783984e-04,  # Shallow water quarter diurnal
            "ms4": 2.859630e-04,  # Shallow water quarter diurnal
            "2n2": 1.352405e-04,  # Shallow water semidiurnal
            "s1": 7.2722e-05,  # Solar diurnal
        }
        return omega

    def compute_equilibrium_tide(self, lon, lat):
        """Compute equilibrium tide for given longitudes and latitudes.

        Parameters
        ----------
        lon : xr.DataArray
            Longitudes in degrees.
        lat : xr.DataArray
            Latitudes in degrees.

        Returns
        -------
        tpc : xr.DataArray
            Equilibrium tide complex amplitude.

        Notes
        -----
        This method calculates the equilibrium tide complex amplitude for specified
        longitudes and latitudes, considering 15 tidal constituents and their corresponding
        amplitudes and elasticity factors. The order of the tidal constituents corresponds
        to the order in `self.get_omega()`, which must remain consistent for future use.

        The tidal constituents are categorized as follows:
        - **2**: Semidiurnal
        - **1**: Diurnal
        - **0**: Long-period

        The amplitudes and elasticity factors are sourced from the `constit.h` file in the OTPSnc package.
        """
        # Amplitudes for 15 tidal constituents (from variable amp_d in constit.h of OTPSnc package)
        A = xr.DataArray(
            data=np.array(
                [
                    0.242334,  # M2
                    0.112743,  # S2
                    0.046397,  # N2
                    0.030684,  # K2
                    0.141565,  # K1
                    0.100661,  # O1
                    0.046848,  # P1
                    0.019273,  # Q1
                    0.022191,  # Mm
                    0.042041,  # Mf
                    0.0,  # M4
                    0.0,  # Mn4
                    0.0,  # Ms4
                    0.006141,  # 2n2
                    0.000764,  # S1
                ]
            ),
            dims="ntides",
        )

        # Elasticity factors for 15 tidal constituents (from variable alpha_d in constit.h of OTPSnc package)
        B = xr.DataArray(
            data=np.array(
                [
                    0.693,  # M2
                    0.693,  # S2
                    0.693,  # N2
                    0.693,  # K2
                    0.736,  # K1
                    0.695,  # O1
                    0.706,  # P1
                    0.695,  # Q1
                    0.693,  # Mm
                    0.693,  # Mf
                    0.693,  # M4
                    0.693,  # Mn4
                    0.693,  # Ms4
                    0.693,  # 2n2
                    0.693,  # S1
                ]
            ),
            dims="ntides",
        )

        # Tidal type (from variable ispec_d in constit.h of OTPSnc package)
        # types: 2 = semidiurnal, 1 = diurnal, 0 = long-term
        ityp = xr.DataArray(
            data=np.array(
                [
                    2,  # M2
                    2,  # S2
                    2,  # N2
                    2,  # K2
                    1,  # K1
                    1,  # O1
                    1,  # P1
                    1,  # Q1
                    0,  # Mm
                    0,  # Mf
                    0,  # M4
                    0,  # Mn4
                    0,  # Ms4
                    2,  # 2n2
                    1,  # S1
                ]
            ),
            dims="ntides",
        )

        d2r = np.pi / 180
        coslat2 = np.cos(d2r * lat) ** 2
        sin2lat = np.sin(2 * d2r * lat)

        p_amp = (
            xr.where(ityp == 2, 1, 0) * A * B * coslat2  # semidiurnal
            + xr.where(ityp == 1, 1, 0) * A * B * sin2lat  # diurnal
            + xr.where(ityp == 0, 1, 0) * A * B * (0.5 - 1.5 * coslat2)  # long-term
        )
        p_pha = (
            xr.where(ityp == 2, 1, 0) * (-2 * lon * d2r)  # semidiurnal
            + xr.where(ityp == 1, 1, 0) * (-lon * d2r)  # diurnal
            + xr.where(ityp == 0, 1, 0) * xr.zeros_like(lon)  # long-term
        )

        tpc = p_amp * np.exp(-1j * p_pha)
        tpc = tpc.isel(ntides=slice(None, self.ntides))

        return tpc

    def egbert_correction(self, date):
        """Correct phases and amplitudes for real-time runs using parts of the post-
        processing code from Egbert's & Erofeeva's (OSU) TPXO model.

        Parameters
        ----------
        date : datetime.datetime
            The date and time for which corrections are to be applied.

        Returns
        -------
        pf : xr.DataArray
            Amplitude scaling factor for each of the 15 tidal constituents.
        pu : xr.DataArray
            Phase correction [radians] for each of the 15 tidal constituents.
        aa : xr.DataArray
            Astronomical arguments [radians] associated with the corrections.

        Notes
        -----
        The order of the tidal constituents corresponds
        to the order in `self.get_omega()`, which must remain consistent for future use.

        References
        ----------
        - Egbert, G.D., and S.Y. Erofeeva. "Efficient inverse modeling of barotropic ocean
          tides." Journal of Atmospheric and Oceanic Technology 19, no. 2 (2002): 183-204.
        """
        year = date.year
        month = date.month
        day = date.day
        hour = date.hour
        minute = date.minute
        second = date.second

        rad = np.pi / 180.0
        deg = 180.0 / np.pi
        mjd = modified_julian_days(year, month, day)
        tstart = mjd + hour / 24 + minute / (60 * 24) + second / (60 * 60 * 24)

        # Determine nodal corrections pu & pf : these expressions are valid for period 1990-2010 (Cartwright 1990).
        # Reset time origin for astronomical arguments to 4th of May 1860:
        timetemp = tstart - 51544.4993

        # mean longitude of lunar perigee
        P = 83.3535 + 0.11140353 * timetemp
        P = np.mod(P, 360.0)
        if P < 0:
            P = +360
        P *= rad

        # mean longitude of ascending lunar node
        N = 125.0445 - 0.05295377 * timetemp
        N = np.mod(N, 360.0)
        if N < 0:
            N = +360
        N *= rad

        sinn = np.sin(N)
        cosn = np.cos(N)
        sin2n = np.sin(2 * N)
        cos2n = np.cos(2 * N)
        sin3n = np.sin(3 * N)

        pftmp = np.sqrt(
            (1 - 0.03731 * cosn + 0.00052 * cos2n) ** 2
            + (0.03731 * sinn - 0.00052 * sin2n) ** 2
        )

        pf = np.zeros(15)
        pf[0] = pftmp  # M2
        pf[1] = 1.0  # S2
        pf[2] = pftmp  # N2
        pf[3] = np.sqrt(
            (1 + 0.2852 * cosn + 0.0324 * cos2n) ** 2
            + (0.3108 * sinn + 0.0324 * sin2n) ** 2
        )  # K2
        pf[4] = np.sqrt(
            (1 + 0.1158 * cosn - 0.0029 * cos2n) ** 2
            + (0.1554 * sinn - 0.0029 * sin2n) ** 2
        )  # K1
        pf[5] = np.sqrt(
            (1 + 0.189 * cosn - 0.0058 * cos2n) ** 2
            + (0.189 * sinn - 0.0058 * sin2n) ** 2
        )  # O1
        pf[6] = 1.0  # P1
        pf[7] = np.sqrt((1 + 0.188 * cosn) ** 2 + (0.188 * sinn) ** 2)  # Q1
        pf[8] = 1.0 - 0.130 * cosn  # Mm
        pf[9] = 1.043 + 0.414 * cosn  # Mf
        pf[10] = pftmp**2  # M4
        pf[11] = pftmp**2  # Mn4
        pf[12] = pftmp**2  # Ms4
        pf[13] = pftmp  # 2n2
        pf[14] = 1.0  # S1
        pf = xr.DataArray(pf, dims="ntides")

        putmp = (
            np.arctan(
                (-0.03731 * sinn + 0.00052 * sin2n)
                / (1.0 - 0.03731 * cosn + 0.00052 * cos2n)
            )
            * deg
        )

        pu = np.zeros(15)
        pu[0] = putmp  # M2
        pu[1] = 0.0  # S2
        pu[2] = putmp  # N2
        pu[3] = (
            np.arctan(
                -(0.3108 * sinn + 0.0324 * sin2n)
                / (1.0 + 0.2852 * cosn + 0.0324 * cos2n)
            )
            * deg
        )  # K2
        pu[4] = (
            np.arctan(
                (-0.1554 * sinn + 0.0029 * sin2n)
                / (1.0 + 0.1158 * cosn - 0.0029 * cos2n)
            )
            * deg
        )  # K1
        pu[5] = 10.8 * sinn - 1.3 * sin2n + 0.2 * sin3n  # O1
        pu[6] = 0.0  # P1
        pu[7] = np.arctan(0.189 * sinn / (1.0 + 0.189 * cosn)) * deg  # Q1
        pu[8] = 0.0  # Mm
        pu[9] = -23.7 * sinn + 2.7 * sin2n - 0.4 * sin3n  # Mf
        pu[10] = putmp * 2.0  # M4
        pu[11] = putmp * 2.0  # Mn4
        pu[12] = putmp  # Ms4
        pu[13] = putmp  # 2n2
        pu[14] = 0.0  # S1
        pu = xr.DataArray(pu, dims="ntides")
        # convert from degrees to radians
        pu = pu * rad

        aa = xr.DataArray(
            data=np.array(
                [
                    1.731557546,  # M2
                    0.0,  # S2
                    6.050721243,  # N2
                    3.487600001,  # K2
                    0.173003674,  # K1
                    1.558553872,  # O1
                    6.110181633,  # P1
                    5.877717569,  # Q1
                    1.964021610,  # Mm
                    1.756042456,  # Mf
                    3.463115091,  # M4
                    1.499093481,  # Mn4
                    1.731557546,  # Ms4
                    4.086699633,  # 2n2
                    0.0,  # S1
                ]
            ),
            dims="ntides",
        )
        pf = pf.isel(ntides=slice(None, self.ntides))
        pu = pu.isel(ntides=slice(None, self.ntides))
        aa = aa.isel(ntides=slice(None, self.ntides))

        return pf, pu, aa

    def correct_tides(self, model_reference_date):
        """Apply tidal corrections to the dataset. This method corrects the dataset for
        equilibrium tides, self-attraction and loading (SAL) effects, and adjusts phases
        and amplitudes of tidal elevations and transports using Egbert's correction.

        Parameters
        ----------
        model_reference_date : datetime
            The reference date for the ROMS simulation.

        Returns
        -------
        None
            The dataset is modified in-place with corrected real and imaginary components for ssh, u, v, and the
            potential field ('pot_Re', 'pot_Im').
        """
        datasets = self.datasets
        omega = self.datasets["omega"].isel(ntides=slice(None, self.ntides))

        # Get equilibrium tides
        lon = datasets["sal"].ds[datasets["sal"].dim_names["longitude"]]
        lat = datasets["sal"].ds[datasets["sal"].dim_names["latitude"]]
        tpc = self.compute_equilibrium_tide(lon, lat)

        # Correct for SAL
        tsc = self.allan_factor * (
            datasets["sal"].ds[datasets["sal"].var_names["sal_Re"]]
            + 1j * datasets["sal"].ds[datasets["sal"].var_names["sal_Im"]]
        )
        tpc = tpc - tsc

        # Elevations and transports
        thc = (
            datasets["h"].ds[datasets["h"].var_names["ssh_Re"]]
            + 1j * datasets["h"].ds[datasets["h"].var_names["ssh_Im"]]
        )
        tuc = (
            datasets["u"].ds[datasets["u"].var_names["u_Re"]]
            + 1j * datasets["u"].ds[datasets["u"].var_names["u_Im"]]
        )
        tvc = (
            datasets["v"].ds[datasets["v"].var_names["v_Re"]]
            + 1j * datasets["v"].ds[datasets["v"].var_names["v_Im"]]
        )

        # Apply correction for phases and amplitudes
        pf, pu, aa = self.egbert_correction(model_reference_date)

        dt = (model_reference_date - self.reference_date).days * 3600 * 24

        thc = pf * thc * np.exp(1j * (omega * dt + pu + aa))
        tuc = pf * tuc * np.exp(1j * (omega * dt + pu + aa))
        tvc = pf * tvc * np.exp(1j * (omega * dt + pu + aa))
        tpc = pf * tpc * np.exp(1j * (omega * dt + pu + aa))

        datasets["h"].ds[datasets["h"].var_names["ssh_Re"]] = thc.real
        datasets["h"].ds[datasets["h"].var_names["ssh_Im"]] = thc.imag
        datasets["u"].ds[datasets["u"].var_names["u_Re"]] = tuc.real
        datasets["u"].ds[datasets["u"].var_names["u_Im"]] = tuc.imag
        datasets["v"].ds[datasets["v"].var_names["v_Re"]] = tvc.real
        datasets["v"].ds[datasets["v"].var_names["v_Im"]] = tvc.imag
        datasets["sal"].ds["pot_Re"] = tpc.real
        datasets["sal"].ds["pot_Im"] = tpc.imag

        object.__setattr__(self, "datasets", datasets)

        # Update var_names dictionary
        var_names = {
            **datasets["sal"].var_names,
            "pot_Re": "pot_Re",
            "pot_Im": "pot_Im",
        }
        var_names.pop("sal_Re", None)  # Remove "sal_Re" if it exists
        var_names.pop("sal_Im", None)  # Remove "sal_Im" if it exists
        object.__setattr__(self.datasets["sal"], "var_names", var_names)


# shared functions


def _check_dataset(
    ds: xr.Dataset,
    dim_names: dict[str, str],
    var_names: dict[str, str],
    opt_var_names: dict[str, str] | None = None,
) -> None:
    """Check if the dataset contains the specified variables and dimensions.

    Parameters
    ----------
    ds : xr.Dataset
        The xarray Dataset to check.
    dim_names: Dict[str, str], optional
        Dictionary specifying the names of dimensions in the dataset.
    var_names: Dict[str, str]
        Dictionary of variable names that are required in the dataset.
    opt_var_names : Optional[Dict[str, str]], optional
        Dictionary of optional variable names.
        These variables are not strictly required, and the function will not raise an error if they are missing.
        Default is None, meaning no optional variables are considered.


    Raises
    ------
    ValueError
        If the dataset does not contain the specified variables or dimensions.
    """
    missing_dims = [dim for dim in dim_names.values() if dim not in ds.dims]
    if missing_dims:
        raise ValueError(
            f"Dataset does not contain all required dimensions. The following dimensions are missing: {missing_dims}"
        )

    missing_vars = [var for var in var_names.values() if var not in ds.data_vars]
    if missing_vars:
        raise ValueError(
            f"Dataset does not contain all required variables. The following variables are missing: {missing_vars}"
        )

    if opt_var_names:
        missing_optional_vars = [
            var for var in opt_var_names.values() if var not in ds.data_vars
        ]
        if missing_optional_vars:
            logging.warning(
                f"Optional variables missing (but not critical): {missing_optional_vars}"
            )


def _select_relevant_times(
    ds, time_dim, start_time, end_time=None, climatology=False
) -> xr.Dataset:
    """Select a subset of the dataset based on the specified time range.

    This method filters the dataset to include all records between `start_time` and `end_time`.
    Additionally, it ensures that one record at or before `start_time` and one record at or
    after `end_time` are included, even if they fall outside the strict time range.

    If no `end_time` is specified, the method will select the time range of
    [start_time, start_time + 24 hours] and return the closest time entry to `start_time` within that range.

    Parameters
    ----------
    ds : xr.Dataset
        The input dataset to be filtered. Must contain a time dimension.
    time_dim: str
        Name of time dimension.
    start_time : datetime
        The start time for selecting relevant data.
    end_time : Optional[datetime], optional
        The end time for selecting relevant data. If not provided, only data at the start_time is selected if start_time is provided.
    climatology : bool
        Indicates whether the dataset is climatological. Defaults to False.

    Returns
    -------
    xr.Dataset
        A dataset filtered to the specified time range, including the closest entries
        at or before `start_time` and at or after `end_time` if applicable.

    Raises
    ------
    ValueError
        If no matching times are found between `start_time` and `start_time + 24 hours`.

    Warns
    -----
    UserWarning
        If the dataset contains exactly 12 time steps but the climatology flag is not set.
        This may indicate that the dataset represents climatology data.

    UserWarning
        If no records at or before `start_time` or no records at or after `end_time` are found.

    UserWarning
        If the dataset does not contain any time dimension or the time dimension is incorrectly named.

    Notes
    -----
    - If the `climatology` flag is set and `end_time` is not provided, the method will
      interpolate initial conditions from climatology data.
    - If the dataset uses `cftime` datetime objects, these will be converted to standard
      `np.datetime64` objects before filtering.
    """
    if time_dim in ds.variables:
        if climatology:
            if len(ds[time_dim]) != 12:
                raise ValueError(
                    f"The dataset contains {len(ds[time_dim])} time steps, but the climatology flag is set to True, which requires exactly 12 time steps."
                )
            if not end_time:
                # Convert from timedelta64[ns] to fractional days
                ds["time"] = ds["time"] / np.timedelta64(1, "D")
                # Interpolate from climatology for initial conditions
                ds = interpolate_from_climatology(ds, time_dim, start_time)
        else:
            time_type = get_time_type(ds[time_dim])
            if time_type == "int":
                raise ValueError(
                    "The dataset contains integer time values, which are only supported when the climatology flag is set to True. However, your climatology flag is set to False."
                )
            if time_type == "cftime":
                ds = ds.assign_coords(
                    {time_dim: convert_cftime_to_datetime(ds[time_dim])}
                )
            if end_time:
                end_time = end_time

                # Identify records before or at start_time
                before_start = ds[time_dim] <= np.datetime64(start_time)
                if before_start.any():
                    closest_before_start = (
                        ds[time_dim].where(before_start, drop=True).max()
                    )
                else:
                    logging.warning("No records found at or before the start_time.")
                    closest_before_start = ds[time_dim].min()

                # Identify records after or at end_time
                after_end = ds[time_dim] >= np.datetime64(end_time)
                if after_end.any():
                    closest_after_end = ds[time_dim].where(after_end, drop=True).min()
                else:
                    logging.warning("No records found at or after the end_time.")
                    closest_after_end = ds[time_dim].max()

                # Select records within the time range and add the closest before/after
                within_range = (ds[time_dim] > np.datetime64(start_time)) & (
                    ds[time_dim] < np.datetime64(end_time)
                )
                selected_times = ds[time_dim].where(
                    within_range
                    | (ds[time_dim] == closest_before_start)
                    | (ds[time_dim] == closest_after_end),
                    drop=True,
                )
                ds = ds.sel({time_dim: selected_times})
            else:
                # Look in time range [start_time, start_time + 24h]
                end_time = start_time + timedelta(days=1)
                times = (np.datetime64(start_time) <= ds[time_dim]) & (
                    ds[time_dim] <= np.datetime64(end_time)
                )
                if np.all(~times):
                    raise ValueError(
                        f"The dataset does not contain any time entries between the specified start_time: {start_time} "
                        f"and {start_time + timedelta(hours=24)}. "
                        "Please ensure the dataset includes time entries for that range."
                    )

                ds = ds.where(times, drop=True)
                if ds.sizes[time_dim] > 1:
                    # Pick the time closest to start_time
                    ds = ds.isel({time_dim: 0})
                logging.info(
                    f"Selected time entry closest to the specified start_time ({start_time}) within the range [{start_time}, {start_time + timedelta(hours=24)}]: {ds[time_dim].values}"
                )
    else:
        logging.warning(
            "Dataset does not contain any time information. Please check if the time dimension "
            "is correctly named or if the dataset includes time data."
        )

    return ds


def decode_string(byte_array):
    # Decode each byte and handle errors with 'ignore'
    decoded_string = "".join(
        [
            x.decode("utf-8", errors="ignore")  # Ignore invalid byte sequences
            for x in byte_array.values
            if isinstance(x, bytes) and x != b" " and x is not np.nan
        ]
    )

    return decoded_string


def modified_julian_days(year, month, day, hour=0):
    """Calculate the Modified Julian Day (MJD) for a given date and time.

    The Modified Julian Day (MJD) is a modified Julian day count starting from
    November 17, 1858 AD. It is commonly used in astronomy and geodesy.

    Parameters
    ----------
    year : int
        The year.
    month : int
        The month (1-12).
    day : int
        The day of the month.
    hour : float, optional
        The hour of the day as a fractional number (0 to 23.999...). Default is 0.

    Returns
    -------
    mjd : float
        The Modified Julian Day (MJD) corresponding to the input date and time.

    Notes
    -----
    The algorithm assumes that the input date (year, month, day) is within the
    Gregorian calendar, i.e., after October 15, 1582. Negative MJD values are
    allowed for dates before November 17, 1858.

    References
    ----------
    - Wikipedia article on Julian Day: https://en.wikipedia.org/wiki/Julian_day
    - Wikipedia article on Modified Julian Day: https://en.wikipedia.org/wiki/Modified_Julian_day

    Examples
    --------
    >>> modified_julian_days(2024, 5, 20, 12)
    58814.0
    >>> modified_julian_days(1858, 11, 17)
    0.0
    >>> modified_julian_days(1582, 10, 4)
    -141428.5
    """
    if month < 3:
        year -= 1
        month += 12

    A = year // 100
    B = A // 4
    C = 2 - A + B
    E = int(365.25 * (year + 4716))
    F = int(30.6001 * (month + 1))
    jd = C + day + hour / 24 + E + F - 1524.5
    mjd = jd - 2400000.5

    return mjd


def get_indices_of_nearest_grid_cell_for_rivers(
    dist: xr.DataArray, data: RiverDataset
) -> dict[str, list[tuple[int, int]]]:
    """Get the indices of the nearest grid cell for each river based on distance.

    Parameters
    ----------
    dist : xr.DataArray
        A 2D or 3D array representing distances from each river to coastal grid cells,
        with dimensions including "eta_rho" and "xi_rho".
    data : RiverDataset
        An instance of RiverDataset containing river names and dimension metadata.

    Returns
    -------
    dict[str, list[tuple[int, int]]]
        Dictionary mapping each river name to a list containing the (eta_rho, xi_rho) index
        of the closest coastal grid cell.
    """
    # Find indices of the nearest coastal grid cell for each river
    indices = dist.argmin(dim=["eta_rho", "xi_rho"])

    eta_rho_values = indices["eta_rho"].values
    xi_rho_values = indices["xi_rho"].values

    # Get the corresponding station indices and river names
    stations = indices["eta_rho"][data.dim_names["station"]].values
    names = (
        data.ds[data.var_names["name"]]
        .sel({data.dim_names["station"]: stations})
        .values
    )

    # Build dictionary of river name to grid index
    river_indices = {
        str(names[i]): [(int(eta_rho_values[i]), int(xi_rho_values[i]))]
        for i in range(len(stations))
    }

    return river_indices


def _deduplicate_river_names(
    ds: xr.Dataset, name_var: str, station_dim: str
) -> xr.Dataset:
    """Ensure river names are unique by appending _1, _2 to duplicates, excluding non-
    duplicates.
    """
    original = ds[name_var]

    # Force cast to plain Python strings
    names = [str(name) for name in original.values]

    # Count all names
    name_counts = Counter(names)
    seen: defaultdict[str, int] = defaultdict(int)

    unique_names = []
    for name in names:
        if name_counts[name] > 1:
            seen[name] += 1
            unique_names.append(f"{name}_{seen[name]}")
        else:
            unique_names.append(name)

    # Replace with updated names while preserving dtype, dims, attrs
    updated_array = xr.DataArray(
        data=np.array(unique_names, dtype=f"<U{max(len(n) for n in unique_names)}"),
        dims=original.dims,
        attrs=original.attrs,
    )
    ds[name_var] = updated_array

    return ds<|MERGE_RESOLUTION|>--- conflicted
+++ resolved
@@ -31,13 +31,9 @@
     interpolate_from_climatology,
     one_dim_fill,
 )
-<<<<<<< HEAD
-from roms_tools.utils import _get_pkg_error_msg, _has_gcsfs, _load_data, get_dask_chunks
-=======
-from roms_tools.utils import get_pkg_error_msg, has_gcsfs, load_data
+from roms_tools.utils import get_dask_chunks, get_pkg_error_msg, has_gcsfs, load_data
 
 TConcatEndTypes = Literal["lower", "upper", "both"]
->>>>>>> 63b0664a
 
 # lat-lon datasets
 
