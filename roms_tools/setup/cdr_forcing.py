import itertools
import logging
from collections import Counter
from datetime import datetime
from pathlib import Path
from typing import Annotated, Iterator

import cartopy.crs as ccrs
import matplotlib.gridspec as gridspec
import matplotlib.pyplot as plt
import numpy as np
import xarray as xr
from matplotlib.axes import Axes
from pydantic import (
    BaseModel,
    Field,
    RootModel,
    conlist,
    model_serializer,
    model_validator,
)

from roms_tools import Grid
<<<<<<< HEAD
from roms_tools.plot import _get_projection, _plot
=======
from roms_tools.constants import R_EARTH
from roms_tools.plot import get_projection, plot_2d_horizontal_field
from roms_tools.regrid import LateralRegridFromROMS
>>>>>>> d7f42208
from roms_tools.setup.cdr_release import (
    Release,
    ReleaseType,
    TracerPerturbation,
    VolumeRelease,
)
from roms_tools.setup.utils import (
    add_tracer_metadata_to_ds,
    convert_to_relative_days,
    from_yaml,
    gc_dist,
    get_target_coords,
    to_dict,
    write_to_yaml,
)
from roms_tools.utils import (
    normalize_longitude,
    save_datasets,
)
from roms_tools.vertical_coordinate import compute_depth_coordinates

INCLUDE_ALL_RELEASE_NAMES = "all"


class ReleaseSimulationManager(BaseModel):
    """Validates and adjusts a single release against a ROMS simulation time window and
    grid."""

    release: Release
    grid: Grid | None = None
    start_time: datetime
    end_time: datetime

    @model_validator(mode="after")
    def check_release_times_within_simulation_window(
        self,
    ) -> "ReleaseSimulationManager":
        """Ensure the release times are within the [start_time, end_time] simulation
        window."""

        times = self.release.times
        if len(times) == 0:
            return self

        if times[0] < self.start_time:
            raise ValueError(
                f"First time in release '{self.release.name}' is before start_time ({self.start_time})."
            )

        if times[-1] > self.end_time:
            raise ValueError(
                f"Last time in release '{self.release.name}' is after end_time ({self.end_time})."
            )

        return self

    @model_validator(mode="after")
    def validate_release_location(self) -> "ReleaseSimulationManager":
        """Ensure the release is consistent with the simulation grid."""
        _validate_release_location(self.grid, self.release)
        return self

    @model_validator(mode="after")
    def extend_to_endpoints(self) -> "ReleaseSimulationManager":
        """Extend the release time series to include the simulation time endpoints."""
        self.release._extend_to_endpoints(self.start_time, self.end_time)
        return self


class ReleaseCollector(RootModel):
    """Collects and validates multiple releases against each other."""

    root: conlist(
        Annotated[
            VolumeRelease | TracerPerturbation, Field(discriminator="release_type")
        ],
        min_length=1,
    ) = Field(alias="releases")

    _release_type: ReleaseType = None

    def __iter__(self) -> Iterator[Release]:
        return iter(self.root)

    def __getitem__(self, item: int | str) -> Release:
        if isinstance(item, int):
            return self.root[item]
        elif isinstance(item, str):
            for release in self.root:
                if release.name == item:
                    return release
            raise KeyError(f"Release named '{item}' not found.")
        else:
            raise TypeError(f"Invalid key type: {type(item)}. Must be int or str.")

    @model_validator(mode="before")
    @classmethod
    def unpack_dict(cls, data):
        """This helps directly translate a dict of {"releases": [...]} into just the
        list of releases."""
        if isinstance(data, dict):
            try:
                return data["releases"]
            except KeyError:
                raise ValueError(
                    "Expected a dictionary with a 'releases' key, or else a list of releases"
                )
        return data

    @model_validator(mode="after")
    def check_unique_name(self) -> "ReleaseCollector":
        """Check that all releases have unique names."""
        names = [release.name for release in self.root]
        duplicates = [name for name, count in Counter(names).items() if count > 1]

        if duplicates:
            raise ValueError(
                f"Multiple releases share the following name(s): {', '.join(repr(d) for d in duplicates)}. "
                "Each release must have a unique name."
            )

        return self

    @model_validator(mode="after")
    def check_all_releases_same_type(self):
        """Ensure all releases are of the same type, and set the release_type."""
        release_types = set(r.release_type for r in self.root)
        if len(release_types) > 1:
            type_list = ", ".join(map(str, release_types))
            raise ValueError(
                f"Not all releases have the same type. Received: {type_list}"
            )
        return self

    @property
    def release_type(self):
        """Type of all releases."""
        release_types = set(r.release_type for r in self.root)
        return release_types.pop()


class CDRForcingDatasetBuilder:
    """Constructs the xarray `Dataset` to be saved as NetCDF."""

    def __init__(self, releases, model_reference_date, release_type: ReleaseType):
        self.releases = releases
        self.model_reference_date = model_reference_date
        self.release_type = release_type

    def build(self) -> xr.Dataset:
        """Build the CDR forcing dataset."""

        all_times = itertools.chain.from_iterable(r.times for r in self.releases)
        unique_times = np.unique(np.array(list(all_times), dtype="datetime64[ns]"))
        unique_rel_times = convert_to_relative_days(
            unique_times, self.model_reference_date
        )

        ds = self._initialize_dataset(unique_times, unique_rel_times)

        for ncdr, release in enumerate(self.releases):
            times = np.array(release.times, dtype="datetime64[ns]")
            rel_times = convert_to_relative_days(times, self.model_reference_date)

            if self.release_type == ReleaseType.volume:
                ds["cdr_volume"].loc[{"ncdr": ncdr}] = np.interp(
                    unique_rel_times, rel_times, release.volume_fluxes.values
                )
                tracer_key = "cdr_tracer"
                tracer_data = release.tracer_concentrations
            elif self.release_type == ReleaseType.tracer_perturbation:
                tracer_key = "cdr_trcflx"
                tracer_data = release.tracer_fluxes

            for ntracer in range(ds.ntracers.size):
                tracer_name = ds.tracer_name[ntracer].item()
                ds[tracer_key].loc[{"ntracers": ntracer, "ncdr": ncdr}] = np.interp(
                    unique_rel_times,
                    rel_times,
                    tracer_data[tracer_name].values,
                )

        return ds

    def _initialize_dataset(self, unique_times, unique_rel_times) -> xr.Dataset:
        """Create and initialize a CDR xarray.Dataset with metadata and empty variables.

        Parameters
        ----------
        unique_times : array-like
            Array of unique absolute times for the release.
        unique_rel_times : array-like
            Array of unique relative times (days since model reference date).

        Returns
        -------
        xr.Dataset
            Initialized dataset with time, location, and release-type-dependent variables.
        """

        ds = xr.Dataset()
        ds["time"] = ("time", unique_times)
        ds["cdr_time"] = ("time", unique_rel_times)
        ds["cdr_lon"] = ("ncdr", [r.lon for r in self.releases])
        ds["cdr_lat"] = ("ncdr", [r.lat for r in self.releases])
        ds["cdr_dep"] = ("ncdr", [r.depth for r in self.releases])
        ds["cdr_hsc"] = ("ncdr", [r.hsc for r in self.releases])
        ds["cdr_vsc"] = ("ncdr", [r.vsc for r in self.releases])
        ds = ds.assign_coords(
            {"release_name": (["ncdr"], [r.name for r in self.releases])}
        )

        if self.release_type == ReleaseType.volume:
            ds = add_tracer_metadata_to_ds(
                ds, with_flux_units=False
            )  # adds the coordinate "tracer_name"
            ds["cdr_volume"] = xr.zeros_like(ds.cdr_time * ds.ncdr, dtype=np.float64)
            ds["cdr_tracer"] = xr.zeros_like(
                ds.cdr_time * ds.ntracers * ds.ncdr, dtype=np.float64
            )

        elif self.release_type == ReleaseType.tracer_perturbation:
            ds = add_tracer_metadata_to_ds(
                ds, with_flux_units=True
            )  # adds the coordinate "tracer_name"
            ds["cdr_trcflx"] = xr.zeros_like(
                ds.cdr_time * ds.ntracers * ds.ncdr, dtype=np.float64
            )

        # Assign attributes
        attr_map = self._get_attr_map()
        for var, attrs in attr_map.items():
            if var in ds.data_vars or var in ds.coords:
                ds[var].attrs.update(attrs)

        return ds

    def _get_attr_map(self) -> dict[str, dict[str, str]]:
        """Returns metadata (long name and units) for variables in the CDRForcing xarray
        dataset.

        Returns
        -------
        dict
            Keys are variable names, values are dicts with 'long_name' and 'units'.
        """
        return {
            "time": {"long_name": "absolute time"},
            "cdr_time": {
                "long_name": f"relative time: days since {self.model_reference_date}",
                "units": "days",
            },
            "release_name": {"long_name": "Name of release"},
            "cdr_lon": {
                "long_name": "Longitude of CDR release",
                "units": "degrees east",
            },
            "cdr_lat": {
                "long_name": "Latitude of CDR release",
                "units": "degrees north",
            },
            "cdr_dep": {"long_name": "Depth of CDR release", "units": "meters"},
            "cdr_hsc": {
                "long_name": "Horizontal scale of CDR release",
                "units": "meters",
            },
            "cdr_vsc": {
                "long_name": "Vertical scale of CDR release",
                "units": "meters",
            },
            "cdr_trcflx": {
                "long_name": "CDR tracer flux",
                "description": "Tracer fluxes for CDR releases",
            },
            "cdr_volume": {
                "long_name": "CDR volume flux",
                "units": "m3/s",
                "description": "Volume flux associated with CDR releases",
            },
            "cdr_tracer": {
                "long_name": "CDR tracer concentration",
                "description": "Tracer concentrations for CDR releases",
            },
        }


class CDRForcing(BaseModel):
    """Represents Carbon Dioxide Removal (CDR) forcing.

    Parameters
    ----------
    grid : Grid, optional
        Object representing the grid.
    start_time : datetime
        Start time of the ROMS model simulation.
    end_time : datetime
        End time of the ROMS model simulation.
    model_reference_date : datetime, optional
        Reference date for converting absolute times to model-relative time. Defaults to Jan 1, 2000.
    releases : list of Release
        A list of one or more CDR release objects.
    """

    grid: Grid | None = None
    """Object representing the grid."""
    start_time: datetime
    """Start time of the ROMS model simulation."""
    end_time: datetime
    """End time of the ROMS model simulation."""
    model_reference_date: datetime = datetime(2000, 1, 1)
    """The reference date for the ROMS simulation."""
    releases: ReleaseCollector
    """A list of one or more CDR release objects."""

    # this is defined during init and shouldn't be serialized
    _ds: xr.Dataset = None

    @model_validator(mode="after")
    def _validate(self):
        if self.start_time >= self.end_time:
            raise ValueError(
                f"`start_time` ({self.start_time}) must be earlier than `end_time` ({self.end_time})."
            )

        for release in self.releases:
            ReleaseSimulationManager(
                release=release,
                grid=self.grid,
                start_time=self.start_time,
                end_time=self.end_time,
            )

        builder = CDRForcingDatasetBuilder(
            self.releases, self.model_reference_date, self.release_type
        )
        self._ds = builder.build()
        return self

    @property
    def release_type(self) -> ReleaseType:
        return self.releases.release_type

    @property
    def ds(self) -> xr.Dataset:
        """The xarray dataset containing release metadata and forcing variables."""
        return self._ds

    def plot_volume_flux(
        self, start=None, end=None, release_names=INCLUDE_ALL_RELEASE_NAMES
    ):
        """Plot the volume flux for each specified release within the given time range.

        Parameters
        ----------
        start : datetime or None
            Start datetime for the plot. If None, defaults to `self.start_time`.
        end : datetime or None
            End datetime for the plot. If None, defaults to `self.end_time`.
        release_names : list[str], or str, optional
            A list of release names to plot.
            If a string equal to "all", all releases will be plotted.
            Defaults to "all".

        Raises
        ------
        ValueError
            If self.releases are not of type VolumeRelease.
            If `release_names` is not a list of strings or "all".
            If any of the specified release names do not exist in `self.releases`.
        """

        if self.release_type != ReleaseType.volume:
            raise ValueError(
                "plot_volume_flux is only supported when all releases are of type VolumeRelease."
            )

        start = start or self.start_time
        end = end or self.end_time

        valid_release_names = [r.name for r in self.releases]

        if release_names == INCLUDE_ALL_RELEASE_NAMES:
            release_names = valid_release_names

        _validate_release_input(release_names, valid_release_names)

        data = self.ds["cdr_volume"]

        self._plot_line(
            data,
            release_names,
            start,
            end,
            title="Volume flux of release(s)",
            ylabel=r"m$^3$/s",
        )

    def plot_tracer_concentration(
        self,
        tracer_name: str,
        start=None,
        end=None,
        release_names=INCLUDE_ALL_RELEASE_NAMES,
    ):
        """Plot the concentration of a given tracer for each specified release within
        the given time range.

        Parameters
        ----------
        tracer_name : str
            Name of the tracer to plot, e.g., "ALK", "DIC", etc.
        start : datetime or None
            Start datetime for the plot. If None, defaults to `self.start_time`.
        end : datetime or None
            End datetime for the plot. If None, defaults to `self.end_time`.
        release_names : list[str], or str, optional
            A list of release names to plot.
            If a string equal to "all", all releases will be plotted.
            Defaults to "all".

        Raises
        ------
        ValueError
            If self.releases are not of type VolumeRelease.
            If `release_names` is not a list of strings or "all".
            If any of the specified release names do not exist in `self.releases`.
            If `tracer_name` does not exist in self.ds["tracer_name"])
        """
        if self.release_type != ReleaseType.volume:
            raise ValueError(
                "plot_tracer_concentration is only supported when all releases are of type VolumeRelease."
            )

        start = start or self.start_time
        end = end or self.end_time

        valid_release_names = [r.name for r in self.releases]

        if release_names == INCLUDE_ALL_RELEASE_NAMES:
            release_names = valid_release_names

        _validate_release_input(release_names, valid_release_names)

        tracer_names = list(self.ds["tracer_name"].values)
        if tracer_name not in tracer_names:
            raise ValueError(
                f"Tracer '{tracer_name}' not found. Available: {', '.join(tracer_names)}"
            )

        tracer_index = tracer_names.index(tracer_name)
        data = self.ds["cdr_tracer"].isel(ntracers=tracer_index)

        if tracer_name == "temp":
            title = "Temperature of release water"
        elif tracer_name == "salt":
            title = "Salinity of release water"
        else:
            title = f"{tracer_name} concentration of release(s)"

        self._plot_line(
            data,
            release_names,
            start,
            end,
            title=title,
            ylabel=f"{self.ds['tracer_unit'].isel(ntracers=tracer_index).values.item()}",
        )

    def plot_tracer_flux(
        self,
        tracer_name: str,
        start=None,
        end=None,
        release_names=INCLUDE_ALL_RELEASE_NAMES,
    ):
        """Plot the flux of a given tracer for each specified release within the given
        time range.

        Parameters
        ----------
        tracer_name : str
            Name of the tracer to plot, e.g., "ALK", "DIC", etc.
        start : datetime or None
            Start datetime for the plot. If None, defaults to `self.start_time`.
        end : datetime or None
            End datetime for the plot. If None, defaults to `self.end_time`.
        release_names : list[str], or str, optional
            A list of release names to plot.
            If a string equal to "all", all releases will be plotted.
            Defaults to "all".

        Raises
        ------
        ValueError
            If self.releases are not of type TracerPerturbation.
            If `release_names` is not a list of strings or "all".
            If any of the specified release names do not exist in `self.releases`.
            If `tracer_name` does not exist in self.ds["tracer_name"])
        """
        if self.release_type != ReleaseType.tracer_perturbation:
            raise ValueError(
                "plot_tracer_flux is only supported when all releases are of type TracerPerturbation."
            )

        start = start or self.start_time
        end = end or self.end_time

        valid_release_names = [r.name for r in self.releases]

        if release_names == INCLUDE_ALL_RELEASE_NAMES:
            release_names = valid_release_names

        _validate_release_input(release_names, valid_release_names)

        tracer_names = list(self.ds["tracer_name"].values)
        if tracer_name not in tracer_names:
            raise ValueError(
                f"Tracer '{tracer_name}' not found. Available: {', '.join(tracer_names)}"
            )

        tracer_index = tracer_names.index(tracer_name)
        data = self.ds["cdr_trcflx"].isel(ntracers=tracer_index)

        title = f"{tracer_name} flux of release(s)"

        self._plot_line(
            data,
            release_names,
            start,
            end,
            title=title,
            ylabel=f"{self.ds['tracer_unit'].isel(ntracers=tracer_index).values.item()}",
        )

    def _plot_line(self, data, release_names, start, end, title="", ylabel=""):
        """Plots a line graph for the specified releases and time range."""
        valid_release_names = [r.name for r in self.releases]
        colors = _get_release_colors(valid_release_names)

        fig, ax = plt.subplots(1, 1, figsize=(7, 4))
        for name in release_names:
            ncdr = np.where(self.ds["release_name"].values == name)[0].item()
            data.isel(ncdr=ncdr).plot(
                ax=ax,
                linewidth=2,
                label=name,
                color=colors[name],
                marker="x",
            )

        if len(release_names) > 0:
            ax.legend()

        ax.set(title=title, ylabel=ylabel, xlabel="time")
        ax.set_xlim([start, end])

    def plot_locations(self, release_names="all"):
        """Plot centers of release locations in top-down view.

        Parameters
        ----------
        release_names : list of str or "all", optional
            A list of release names to plot.
            If "all", the method will plot all releases.
            The default is "all".

        Raises
        ------
        ValueError
            If `release_names` is not a list of strings or "all".
            If any of the specified release names do not exist in `self.releases`.
            If `self.grid` is not set.
        """

        # Ensure that the grid is provided
        if self.grid is None:
            raise ValueError(
                "A grid must be provided for plotting. Please pass a valid `Grid` object."
            )

        valid_release_names = [r.name for r in self.releases]

        if release_names == "all":
            release_names = valid_release_names

        _validate_release_input(release_names, valid_release_names)

        lon_deg = self.grid.ds.lon_rho
        lat_deg = self.grid.ds.lat_rho
        if self.grid.straddle:
            lon_deg = xr.where(lon_deg > 180, lon_deg - 360, lon_deg)
        trans = get_projection(lon_deg, lat_deg)
        fig, ax = plt.subplots(1, 1, figsize=(13, 7), subplot_kw={"projection": trans})

        # Plot blue background on map
        field = self.grid.ds.mask_rho
        field = field.assign_coords({"lon": lon_deg, "lat": lat_deg})
        vmax = 6
        vmin = 0
        cmap = plt.colormaps.get_cmap("Blues")
        kwargs = {"vmax": vmax, "vmin": vmin, "cmap": cmap}
        plot_2d_horizontal_field(
            field, kwargs=kwargs, ax=ax, c=None, add_colorbar=False
        )

        # Plot release locations
        colors = _get_release_colors(valid_release_names)
        _plot_location(
            grid=self.grid,
            releases=[self.releases[name] for name in release_names],
            ax=ax,
            colors=colors,
        )

    def plot_distribution(self, release_name: str, mark_release_center: bool = True):
        """Plot the release location from a top and side view.

        This method creates three plots:

        - A top view of the release distribution.
        - A side view of the release distribution along a fixed longitude.
        - A side view of the release distribution along a fixed latitude.

        Parameters
        ----------
        release_name : str
            Name of the release to plot.
        mark_release_center : bool, default True
            Whether to mark the center of the release distribution with an "x".

        Raises
        ------
        ValueError
            If `self.grid` is not set.
            If the specified `release_name` does not exist in `self.releases`.
        """
        if self.grid is None:
            raise ValueError(
                "A grid must be provided for plotting. Please pass a valid `Grid` object."
            )

        valid_release_names = [r.name for r in self.releases]
        _validate_release_input(release_name, valid_release_names, list_allowed=False)
        release = self.releases[release_name]

        # Prepare grid coordinates
        lon_deg = self.grid.ds.lon_rho
        lat_deg = self.grid.ds.lat_rho
        if self.grid.straddle:
            lon_deg = xr.where(lon_deg > 180, lon_deg - 360, lon_deg)

        # Setup figure
        fig = plt.figure(figsize=(12, 5.5))
        gs = gridspec.GridSpec(nrows=2, ncols=2, figure=fig)
        trans = get_projection(lon_deg, lat_deg)
        ax0 = fig.add_subplot(gs[:, 0], projection=trans)
        ax1 = fig.add_subplot(gs[0, 1])
        ax2 = fig.add_subplot(gs[1, 1])
        cmap = plt.colormaps.get_cmap("RdPu")
        cmap.set_bad(color="gray")
        kwargs = {"cmap": cmap}

        # Top down view plot
        horizontal_field = _map_horizontal_gaussian(self.grid, release)
        horizontal_field = horizontal_field.assign_coords(
            {"lon": lon_deg, "lat": lat_deg}
        )
        plot_2d_horizontal_field(
            horizontal_field.where(self.grid.ds.mask_rho),
            kwargs=kwargs,
            ax=ax0,
            c=None,
            add_colorbar=False,
        )
        if mark_release_center:
            _plot_location(
                grid=self.grid, releases=[release], ax=ax0, include_legend=False
            )

        # Side view plots
        kwargs = {
            "cmap": cmap,
            "y": "depth",
            "yincrease": False,
            "add_colorbar": False,
        }
        # Plot along latitude
        vertical_field = _map_vertical_gaussian(
            self.grid, release, horizontal_field, orientation="latitude"
        )
        more_kwargs = {"x": "lat"}
        vertical_field.plot(**kwargs, **more_kwargs, ax=ax1)
        if mark_release_center:
            ax1.plot(
                release.lat,
                release.depth,
                color="k",
                marker="x",
                markersize=8,
                markeredgewidth=2,
            )

        ax1.set(title=f"Longitude: {release.lon}°E", xlabel="Latitude [°N]")
        # Plot along longitude
        vertical_field = _map_vertical_gaussian(
            self.grid, release, horizontal_field, orientation="longitude"
        )
        more_kwargs = {"x": "lon"}
        vertical_field.plot(**kwargs, **more_kwargs, ax=ax2)
        if mark_release_center:
            release_lon = normalize_longitude(release.lon, self.grid.straddle)
            ax2.plot(
                release_lon,
                release.depth,
                color="k",
                marker="x",
                markersize=8,
                markeredgewidth=2,
            )
        ax2.set(title=f"Latitude: {release.lat}°N", xlabel="Longitude [°E]")

        # Adjust layout and title
        fig.subplots_adjust(hspace=0.45)
        fig.suptitle(f"Release distribution for: {release_name}")

    def save(
        self,
        filepath: str | Path,
    ) -> list[Path]:
        """Save the volume source with tracers to netCDF4 file.

        Parameters
        ----------
        filepath : str | Path
            The base path and filename for the output files.

        Returns
        -------
        list[Path]
            A list of `Path` objects for the saved files. Each element in the list corresponds to a file that was saved.
        """

        # Ensure filepath is a Path object
        filepath = Path(filepath)

        # Remove ".nc" suffix if present
        if filepath.suffix == ".nc":
            filepath = filepath.with_suffix("")

        dataset_list = [self.ds]
        output_filenames = [str(filepath)]

        saved_filenames = save_datasets(dataset_list, output_filenames)

        return saved_filenames

    @model_serializer
    def _serialize(self) -> dict:
        return to_dict(self)

    def to_yaml(self, filepath: str | Path) -> None:
        """Export the parameters of the class to a YAML file, including the version of
        roms-tools.

        Parameters
        ----------
        filepath : str | Path
            The path to the YAML file where the parameters will be saved.
        """

        forcing_dict = self.model_dump()
        metadata = self.releases[0].get_tracer_metadata()
        forcing_dict["CDRForcing"]["_tracer_metadata"] = metadata

        write_to_yaml(forcing_dict, filepath)

    @classmethod
    def from_yaml(cls, filepath: str | Path) -> "CDRForcing":
        """Create an instance of the CDRForcing class from a YAML file.

        Parameters
        ----------
        filepath : str | Path
            The path to the YAML file from which the parameters will be read.

        Returns
        -------
        CDRForcing
            An instance of the CDRForcing class.
        """
        filepath = Path(filepath)

        grid = Grid.from_yaml(filepath)
        params = from_yaml(cls, filepath)
        params.pop("_tracer_metadata", None)

        return cls(grid=grid, **params)


def _validate_release_input(releases, valid_releases, list_allowed=True):
    """Validates the input for release names in plotting methods to ensure they are in
    an acceptable format and exist within the set of valid releases.

    This method ensures that the `releases` parameter is either a single release name (string) or a list
    of release names (strings), and checks that each release exists in the set of valid releases.

    Parameters
    ----------
    releases : str or list of str
        A single release name as a string, or a list of release names (strings) to validate.

    list_allowed : bool, optional
        If `True`, a list of release names is allowed. If `False`, only a single release name (string)
        is allowed. Default is `True`.

    Raises
    ------
    ValueError
        If `releases` is not a string or list of strings, or if any release name is invalid (not in `self.releases`).

    Notes
    -----
    This method checks that the `releases` input is in a valid format (either a string or a list of strings),
    and ensures each release is present in the set of valid releases defined in `self.releases`. Invalid releases
    are reported in the error message.

    If `list_allowed` is set to `False`, only a single release name (string) will be accepted. Otherwise, a
    list of release names is also acceptable.
    """

    # Ensure that a list of releases is only allowed if `list_allowed` is True
    if not list_allowed and not isinstance(releases, str):
        raise ValueError(
            f"Only a single release name (string) is allowed. Got: {releases}"
        )

    if isinstance(releases, str):
        releases = [releases]  # Convert to list if a single string is provided
    elif isinstance(releases, list):
        if not all(isinstance(r, str) for r in releases):
            raise ValueError("All elements in `releases` list must be strings.")
    else:
        raise ValueError(
            "`releases` should be a string (single release name) or a list of strings (release names)."
        )

    # Validate that the specified releases exist in self.releases
    invalid_releases = [
        release for release in releases if release not in valid_releases
    ]
    if invalid_releases:
        raise ValueError(f"Invalid releases: {', '.join(invalid_releases)}")


def _get_release_colors(valid_releases: list[str]) -> dict[str, tuple]:
    """Returns a dictionary of colors for the valid releases, based on a consistent
    colormap.

    Parameters
    ----------
    valid_releases : List[str]
        List of release names to assign colors to.

    Returns
    -------
    Dict[str, tuple]
        A dictionary where the keys are release names and the values are their corresponding colors,
        assigned based on the order of releases in the valid releases list.

    Raises
    ------
    ValueError
        If the number of valid releases exceeds the available colormap capacity.

    Notes
    -----
    The colormap is chosen dynamically based on the number of valid releases:

    - If there are 10 or fewer releases, the "tab10" colormap is used.
    - If there are more than 10 but fewer than or equal to 20 releases, the "tab20" colormap is used.
    - For more than 20 releases, the "tab20b" colormap is used.
    """

    # Determine the colormap based on the number of releases
    if len(valid_releases) <= 10:
        color_map = plt.get_cmap("tab10")
    elif len(valid_releases) <= 20:
        color_map = plt.get_cmap("tab20")
    else:
        color_map = plt.get_cmap("tab20b")

    # Ensure the number of releases doesn't exceed the available colormap capacity
    if len(valid_releases) > color_map.N:
        raise ValueError(
            f"Too many releases. The selected colormap supports up to {color_map.N} releases."
        )

    # Create a dictionary of colors based on the release indices
    colors = {name: color_map(i) for i, name in enumerate(valid_releases)}

    return colors


def _validate_release_location(grid, release: Release):
    """Validates the closest grid location for a release site.

    This function ensures that the given release site (lat, lon, depth) lies
    within the ocean portion of the model grid domain. It:

    - Checks if the point is within the grid domain (with buffer for boundary artifacts).
    - Verifies that the location is not on land.
    - Verifies that the location is not below the seafloor.
    """
    if grid:
        # Adjust longitude based on whether it crosses the International Date Line (straddle case)
        if grid.straddle:
            lon = xr.where(release.lon > 180, release.lon - 360, release.lon)
        else:
            lon = xr.where(release.lon < 0, release.lon + 360, release.lon)

        dx = 1 / grid.ds.pm
        dy = 1 / grid.ds.pn

        # Compute the maximum half-diagonal grid spacing across the domain
        max_grid_spacing = (np.sqrt(dx**2 + dy**2) / 2).max()

        # Apply a 10% safety margin
        max_grid_spacing *= 1.1

        # Compute great-circle distance to all grid points
        dist = gc_dist(grid.ds.lon_rho, grid.ds.lat_rho, lon, release.lat)
        dist_min = dist.min(dim=["eta_rho", "xi_rho"])

        if dist_min > max_grid_spacing:
            raise ValueError(
                f"Release site '{release.name}' is outside of the grid domain. "
                "Ensure the provided (lat, lon) falls within the model grid extent."
            )

        # Find the indices of the closest grid cell
        indices = np.where(dist == dist_min)
        eta_rho = indices[0][0]
        xi_rho = indices[1][0]

        eta_max = grid.ds.sizes["eta_rho"] - 1
        xi_max = grid.ds.sizes["xi_rho"] - 1

        if eta_rho in [0, eta_max] or xi_rho in [0, xi_max]:
            raise ValueError(
                f"Release site '{release.name}' is located too close to the grid boundary. "
                "Place release location (lat, lon) away from grid boundaries."
            )

        if grid.ds.mask_rho[eta_rho, xi_rho].values == 0:
            raise ValueError(
                f"Release site '{release.name}' is on land. "
                "Please provide coordinates (lat, lon) over ocean."
            )

        if grid.ds.h[eta_rho, xi_rho].values < release.depth:
            raise ValueError(
                f"Release site '{release.name}' lies below the seafloor. "
                f"Seafloor depth is {grid.ds.h[eta_rho, xi_rho].values:.2f} m, "
                f"but requested depth is {release.depth:.2f} m. Adjust depth or location (lat, lon)."
            )

    else:
        logging.warning(
            "Grid not provided: cannot verify whether the specified lat/lon/depth location is within the domain or on land. "
            "Please check manually or provide a grid when instantiating the class."
        )


def _map_horizontal_gaussian(grid: Grid, release: Release):
    """Map a tracer release to the ROMS grid as a normalized 2D Gaussian distribution.

    The tracer is centered at the nearest grid cell to the release location, then smoothed
    using a Gaussian filter (via GCM-Filters) with horizontal scale `release.hsc`. Land points
    are masked out, and the distribution is renormalized to integrate to 1 over the ocean.

    Parameters
    ----------
    grid : Grid
        ROMS grid object with grid metrics and land mask.
    release : Release
        Release location and horizontal scale (hsc) in meters.

    Returns
    -------
    delta_smooth : xarray.DataArray
        Normalized 2D tracer distribution on the ROMS grid (zero over land).
    """
    # Find closest grid cell center
    target_coords = get_target_coords(grid)
    lon = release.lon
    if target_coords["straddle"]:
        lon = xr.where(lon > 180, lon - 360, lon)
    else:
        lon = xr.where(lon < 0, lon + 360, lon)
    dist = gc_dist(target_coords["lon"], target_coords["lat"], lon, release.lat)

    if release.hsc == 0:

        dist_min = dist.min(dim=["eta_rho", "xi_rho"])
        # Find the indices of the closest grid cell
        indices = np.where(dist == dist_min)
        eta_rho = indices[0][0]
        xi_rho = indices[1][0]

        # Create a delta function at the center of the Gaussian release
        distribution_2d = xr.zeros_like(grid.ds.mask_rho)
        distribution_2d[eta_rho, xi_rho] = 1

    else:
        frac = np.exp(-((dist / release.hsc) ** 2))
        distribution_2d = frac.where(frac > 1e-3, 0.0)

        # Mask out land
        distribution_2d = distribution_2d.where(grid.ds.mask_rho, 0.0)

        # Renormalize so the integral over ocean points sums to 1
        integral = distribution_2d.sum(dim=["eta_rho", "xi_rho"])
        distribution_2d = distribution_2d / integral

    return distribution_2d


def _map_3d_gaussian(grid, release, distribution_2d, orientation="latitude"):
    """Extends 2D Gaussian to 3D Gaussian.

    Parameters
    ----------
    grid : Grid
        ROMS grid object with methods and attributes used for horizontal resolution,
        depth computation, and straddling logic.
    release : Release
        Release object containing coordinates (`lat`, `lon`, `depth`) and vertical
        spread (`vsc`) for the Gaussian distribution.
    distribution_2d : xr.DataArray
        2D horizontal tracer field defined on the ROMS grid.
    orientation : {"latitude", "longitude"}, default "latitude"
        Orientation of the extracted vertical section.

    Returns
    -------
    xr.DataArray
        3D tracer distribution (z vs lat/lon) with Gaussian vertical structure.
    """
    # Compute depth at rho-points (3D: s_rho, eta_rho, xi_rho)
    depth = compute_depth_coordinates(
        grid.ds, zeta=0, depth_type="layer", location="rho"
    )

    # Initialize 3D distribution with zeros
    distribution_3d = xr.zeros_like(depth)

    if release.vsc == 0:
        # Find vertical index closest to release depth
        abs_diff = abs(depth - release.depth)
        vertical_idx = abs_diff.argmin(dim="s_rho")
        # Stack 2D distribution at that vertical level
        distribution_3d[{"s_rho": vertical_idx}] = distribution_2d
    else:
        # Compute layer thickness
        depth_interface = compute_depth_coordinates(
            grid.ds, zeta=0, depth_type="interface", location="rho"
        )
        dz = depth_interface.diff("s_w")

        # Compute vertical Gaussian shape
        exponent = -(((depth - release.depth) / release.vsc) ** 2)
        vertical_profile = np.exp(exponent)

        # Apply vertical Gaussian scaling
        distribution_3d = distribution_2d * vertical_profile * dz

        # Normalize to preserve integral (optional depending on context)
        distribution_3d /= distribution_3d.sum()

    return distribution_3d


def _plot_location(
    grid: Grid,
    releases: ReleaseCollector,
    ax: Axes,
    colors: dict[str, tuple] | None = None,
    include_legend: bool = True,
) -> None:
    """Plot the center location of each release on a top-down map view.

    Each release is represented as a point on the map, with its color
    determined by the `colors` dictionary.

    Parameters
    ----------
    grid : Grid
        The grid object defining the spatial extent and coordinate system for the plot.

    releases : ReleaseCollector
        Collection of `Release` objects to plot. Each `Release` must have `.lat`, `.lon`,
        and `.name` attributes.

    ax : matplotlib.axes.Axes
        The Matplotlib axis object to plot on.

    colors : dict of str to tuple, optional
        Optional dictionary mapping release names to RGBA color tuples. If not provided,
        all releases are plotted in a default color (`"#dd1c77"`).

    include_legend : bool, default True
        Whether to include a legend showing release names.

    Returns
    -------
    None
    """

    lon_deg = grid.ds.lon_rho
    lat_deg = grid.ds.lat_rho
    if grid.straddle:
        lon_deg = xr.where(lon_deg > 180, lon_deg - 360, lon_deg)
    trans = get_projection(lon_deg, lat_deg)

    proj = ccrs.PlateCarree()

    for release in releases:
        # transform coordinates to projected space
        transformed_lon, transformed_lat = trans.transform_point(
            release.lon,
            release.lat,
            proj,
        )

        if colors is not None:
            color = colors[release.name]
        else:
            color = "k"

        ax.plot(
            transformed_lon,
            transformed_lat,
            marker="x",
            markersize=8,
            markeredgewidth=2,
            label=release.name,
            color=color,
        )

    if include_legend:
        ax.legend(loc="center left", bbox_to_anchor=(1.1, 0.5))<|MERGE_RESOLUTION|>--- conflicted
+++ resolved
@@ -21,13 +21,7 @@
 )
 
 from roms_tools import Grid
-<<<<<<< HEAD
-from roms_tools.plot import _get_projection, _plot
-=======
-from roms_tools.constants import R_EARTH
-from roms_tools.plot import get_projection, plot_2d_horizontal_field
-from roms_tools.regrid import LateralRegridFromROMS
->>>>>>> d7f42208
+from roms_tools.plot import get_projection, plot, plot_2d_horizontal_field
 from roms_tools.setup.cdr_release import (
     Release,
     ReleaseType,
@@ -44,7 +38,6 @@
     write_to_yaml,
 )
 from roms_tools.utils import (
-    normalize_longitude,
     save_datasets,
 )
 from roms_tools.vertical_coordinate import compute_depth_coordinates
@@ -684,22 +677,19 @@
         gs = gridspec.GridSpec(nrows=2, ncols=2, figure=fig)
         trans = get_projection(lon_deg, lat_deg)
         ax0 = fig.add_subplot(gs[:, 0], projection=trans)
-        ax1 = fig.add_subplot(gs[0, 1])
-        ax2 = fig.add_subplot(gs[1, 1])
-        cmap = plt.colormaps.get_cmap("RdPu")
-        cmap.set_bad(color="gray")
-        kwargs = {"cmap": cmap}
+        # ax1 = fig.add_subplot(gs[0, 1])
+        # ax2 = fig.add_subplot(gs[1, 1])
 
         # Top down view plot
-        horizontal_field = _map_horizontal_gaussian(self.grid, release)
-        horizontal_field = horizontal_field.assign_coords(
+        depth_integrated_field = _map_horizontal_gaussian(self.grid, release)
+        depth_integrated_field = depth_integrated_field.assign_coords(
             {"lon": lon_deg, "lat": lat_deg}
         )
-        plot_2d_horizontal_field(
-            horizontal_field.where(self.grid.ds.mask_rho),
-            kwargs=kwargs,
+        plot(
+            field=depth_integrated_field,
+            grid=self.grid.ds,
             ax=ax0,
-            c=None,
+            cmap_name="RdPu",
             add_colorbar=False,
         )
         if mark_release_center:
@@ -707,47 +697,47 @@
                 grid=self.grid, releases=[release], ax=ax0, include_legend=False
             )
 
-        # Side view plots
-        kwargs = {
-            "cmap": cmap,
-            "y": "depth",
-            "yincrease": False,
-            "add_colorbar": False,
-        }
-        # Plot along latitude
-        vertical_field = _map_vertical_gaussian(
-            self.grid, release, horizontal_field, orientation="latitude"
-        )
-        more_kwargs = {"x": "lat"}
-        vertical_field.plot(**kwargs, **more_kwargs, ax=ax1)
-        if mark_release_center:
-            ax1.plot(
-                release.lat,
-                release.depth,
-                color="k",
-                marker="x",
-                markersize=8,
-                markeredgewidth=2,
-            )
-
-        ax1.set(title=f"Longitude: {release.lon}°E", xlabel="Latitude [°N]")
-        # Plot along longitude
-        vertical_field = _map_vertical_gaussian(
-            self.grid, release, horizontal_field, orientation="longitude"
-        )
-        more_kwargs = {"x": "lon"}
-        vertical_field.plot(**kwargs, **more_kwargs, ax=ax2)
-        if mark_release_center:
-            release_lon = normalize_longitude(release.lon, self.grid.straddle)
-            ax2.plot(
-                release_lon,
-                release.depth,
-                color="k",
-                marker="x",
-                markersize=8,
-                markeredgewidth=2,
-            )
-        ax2.set(title=f"Latitude: {release.lat}°N", xlabel="Longitude [°E]")
+        ## Side view plots
+        # kwargs = {
+        #    "cmap": cmap,
+        #    "y": "depth",
+        #    "yincrease": False,
+        #    "add_colorbar": False,
+        # }
+        ## Plot along latitude
+        # vertical_field = _map_3d_gaussian(
+        #    self.grid, release, horizontal_field, orientation="latitude"
+        # )
+        # more_kwargs = {"x": "lat"}
+        # vertical_field.plot(**kwargs, **more_kwargs, ax=ax1)
+        # if mark_release_center:
+        #    ax1.plot(
+        #        release.lat,
+        #        release.depth,
+        #        color="k",
+        #        marker="x",
+        #        markersize=8,
+        #        markeredgewidth=2,
+        #    )
+
+        # ax1.set(title=f"Longitude: {release.lon}°E", xlabel="Latitude [°N]")
+        ## Plot along longitude
+        # vertical_field = _map_vertical_gaussian(
+        #    self.grid, release, horizontal_field, orientation="longitude"
+        # )
+        # more_kwargs = {"x": "lon"}
+        # vertical_field.plot(**kwargs, **more_kwargs, ax=ax2)
+        # if mark_release_center:
+        #    release_lon = normalize_longitude(release.lon, self.grid.straddle)
+        #    ax2.plot(
+        #        release_lon,
+        #        release.depth,
+        #        color="k",
+        #        marker="x",
+        #        markersize=8,
+        #        markeredgewidth=2,
+        #    )
+        # ax2.set(title=f"Latitude: {release.lat}°N", xlabel="Longitude [°E]")
 
         # Adjust layout and title
         fig.subplots_adjust(hspace=0.45)
@@ -1031,11 +1021,10 @@
 
     if release.hsc == 0:
 
-        dist_min = dist.min(dim=["eta_rho", "xi_rho"])
         # Find the indices of the closest grid cell
-        indices = np.where(dist == dist_min)
-        eta_rho = indices[0][0]
-        xi_rho = indices[1][0]
+        indices = dist.argmin(dim=["eta_rho", "xi_rho"])
+        eta_rho = indices["eta_rho"].values
+        xi_rho = indices["xi_rho"].values
 
         # Create a delta function at the center of the Gaussian release
         distribution_2d = xr.zeros_like(grid.ds.mask_rho)
