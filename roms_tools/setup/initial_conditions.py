--- conflicted
+++ resolved
@@ -59,14 +59,6 @@
     use_dask: bool, optional
         Indicates whether to use dask for processing. If True, data is processed with dask; if False, data is processed eagerly. Defaults to False.
 
-<<<<<<< HEAD
-    Attributes
-    -----------
-    ds : xr.Dataset
-        Xarray Dataset containing the initial condition data loaded from the specified files.
-
-=======
->>>>>>> 71ec8def
     Examples
     --------
     >>> initial_conditions = InitialConditions(
