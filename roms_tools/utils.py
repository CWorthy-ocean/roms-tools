--- conflicted
+++ resolved
@@ -516,11 +516,9 @@
 
     return field, layer_depth
 
-
-<<<<<<< HEAD
 def _has_dask() -> bool:
     return find_spec("dask") is not None
-=======
+
 def normalize_longitude(lon: float, straddle: bool) -> float:
     """Normalize longitude to the appropriate range depending on whether the grid
     straddles the dateline.
@@ -541,5 +539,4 @@
     if straddle:
         return lon - 360 if lon > 180 else lon
     else:
-        return lon + 360 if lon < 0 else lon
->>>>>>> 9362e0a8
+        return lon + 360 if lon < 0 else lon