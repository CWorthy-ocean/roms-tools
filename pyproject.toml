[project]
name = "roms-tools"
description = "Tools for running and analysing UCLA-ROMS simulations"
readme = "README.md"
authors = [
    {name = "Nora Loose", email = "nora.loose@gmail.com"},
    {name = "Thomas Nicholas", email = "tom@cworthy.org"},
    {name = "Scott Eilerman", email = "scott.eilerman@cworthy.org"}
]
license = {text = "Apache-2"}
classifiers = [
    "Development Status :: 3 - Alpha",
    "Intended Audience :: Science/Research",
    "Topic :: Scientific/Engineering",
    "License :: OSI Approved :: Apache Software License",
    "Operating System :: OS Independent",
    "Programming Language :: Python",
    "Programming Language :: Python :: 3.11",
    "Programming Language :: Python :: 3.12",
    "Programming Language :: Python :: 3.13",
]
requires-python = ">=3.11"
dependencies = [
    "xarray >=2022.6.0",
    "numpy>2.0,<2.3",
    "pooch",
    "matplotlib",
    "cartopy",
    "packaging",
    "scipy",
    "gcm_filters",
    "netcdf4",
    "PyYAML",
    "pyamg",
    "bottleneck",
    "regionmask",
    "xgcm",
<<<<<<< HEAD
    "numba>=0.61.2",
    "pydantic>2,<3"
=======
    "numba",
    "pydantic",
>>>>>>> e3a5033c
]
dynamic = ["version"]


[project.optional-dependencies]
dask = [
    "dask[diagnostics]",
]
stream = [
    "dask[diagnostics]",
    "gcsfs"
]


[project.urls]
Home = "https://github.com/CWorthy-ocean/roms-tools"
Documentation = "https://roms-tools.readthedocs.io/en/latest/"

[build-system]
requires = [
    "setuptools>=61.0.0",
    "wheel",
    "setuptools_scm[toml]>=8.0",
    "check-manifest"
]

[tool.setuptools_scm]
fallback_version = "9999"

[tool.setuptools.packages.find]
exclude = ["docs", "tests", "tests.*", "docs.*"]

[tool.setuptools.package-data]
roms_tools = ["py.typed"]

[tool.ruff.lint]
extend-select = ["I"]

[mypy]
files = "roms_tools/**/*.py"
show_error_codes = true<|MERGE_RESOLUTION|>--- conflicted
+++ resolved
@@ -35,13 +35,8 @@
     "bottleneck",
     "regionmask",
     "xgcm",
-<<<<<<< HEAD
     "numba>=0.61.2",
     "pydantic>2,<3"
-=======
-    "numba",
-    "pydantic",
->>>>>>> e3a5033c
 ]
 dynamic = ["version"]
 
