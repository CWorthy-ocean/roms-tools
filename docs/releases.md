# Release notes

## v3.3.0 (unreleased)

### New Features

* Plot wide grids with different cartopy projection ([#496](https://github.com/CWorthy-ocean/roms-tools/pull/496))
* Allow child domains with land points outside parent ([#491](https://github.com/CWorthy-ocean/roms-tools/pull/491))
* Add `apply_mask` option to `plot` function ([#491](https://github.com/CWorthy-ocean/roms-tools/pull/491))

### Breaking Changes

### Internal Changes

* Reorder operations in `ChildGrid` for correctness and clarity ([#491](https://github.com/CWorthy-ocean/roms-tools/pull/491))
* Update `ChildGrid.plot_nesting` to support nesting configurations where the child grid extends beyond the parent domain ([#491](https://github.com/CWorthy-ocean/roms-tools/pull/491))
* Rename `Dataset` to `LatLonDataset` and modularize `RiverDataset` ([#500](https://github.com/CWorthy-ocean/roms-tools/pull/500))

### Documentation

* Document support for child grids that extend beyond parent grids ([#491](https://github.com/CWorthy-ocean/roms-tools/pull/491))

### Bugfixes

* Make unit handling in `RiverForcing.plot_locations()` robust for grids without `mask_rho` units ([#499](https://github.com/CWorthy-ocean/roms-tools/pull/499))
<<<<<<< HEAD
* Explicitly prohibit child boundaries that are entirely on land instead of throwing non-descriptive error message ([#503](https://github.com/CWorthy-ocean/roms-tools/pull/503))
=======
* Only update child boundary indices if boundary not entirely on land ([#503](https://github.com/CWorthy-ocean/roms-tools/pull/503))
>>>>>>> af236462


## v3.2.0

### New Features

* Enhance `partition_netcdf` flexibility: now supports partitioning multiple input files and allows specifying a custom output directory for saved tiles ([#394](https://github.com/CWorthy-ocean/roms-tools/pull/394))
* Add `join_netcdf` function: users can now re-join ROMS output and partitioned files ([#412](https://github.com/CWorthy-ocean/roms-tools/pull/412))
* Option to plot bathymetry along fixed lat/lon section ([#399](https://github.com/CWorthy-ocean/roms-tools/pull/399))
* Truly centered Gaussian CDR releases, reflecting recent changes in ucla-roms ([#413](https://github.com/CWorthy-ocean/roms-tools/pull/413))
* Introduce GLORYS streaming support for `InitialConditions` using copernicusmarine — not recommended yet; performance remains a blocker ([#424](https://github.com/CWorthy-ocean/roms-tools/pull/424))
* Allow performing CDR analysis, including plotting CDR uptake curves ([#417](https://github.com/CWorthy-ocean/roms-tools/pull/417))
* Introduce parameter `allow_flex_time` for `InitialConditions` controlling how strictly `ini_time` is handled ([#460](https://github.com/CWorthy-ocean/roms-tools/pull/460))
* Add utility function `get_glorys_bounds` to return the min/max latitude and longitude required for GLORYS downloads for a fixed domain ([#445](https://github.com/CWorthy-ocean/roms-tools/pull/445))
* Add `compute_total_cdr_source ` method to `CDRForcing`, which computes integrated tracer quantities for all releases and returns a pandas DataFrame including a units row ([#444](https://github.com/CWorthy-ocean/roms-tools/pull/444))
* Plot ensembles of CDR uptake curves and their mean and standard deviation ([#467](https://github.com/CWorthy-ocean/roms-tools/pull/467))
* Allow custom shapefiles (such as GSHHS) to be used for coastline masking ([#475](https://github.com/CWorthy-ocean/roms-tools/pull/475))

### Breaking Changes

* Default of new `allow_flex_time` parameter for `InitialConditions` is set to `False`. Old behaviour was `allow_flex_time = True`. ([#460](https://github.com/CWorthy-ocean/roms-tools/pull/460))

### Documentation

* Add an end-to-end example to help users run through the full workflow ([#468](https://github.com/CWorthy-ocean/roms-tools/pull/468))

### Bugfixes

* Fix bug in creation of `InitialConditions` ([#460](https://github.com/CWorthy-ocean/roms-tools/pull/460))
* Remove coordinate variables in nesting info file that conflict with ROMS expectations ([#487](https://github.com/CWorthy-ocean/roms-tools/pull/487))
* Allow regridding of 2D fields ([#485](https://github.com/CWorthy-ocean/roms-tools/pull/485))

## v3.1.2

### New Features

* Enhance `partition_netcdf` flexibility: now supports partitioning multiple input files and allows specifying a custom output directory for saved tiles ([#394](https://github.com/CWorthy-ocean/roms-tools/pull/394))
* Option to plot bathymetry along fixed lat/lon section ([#399](https://github.com/CWorthy-ocean/roms-tools/pull/399))
* Truly centered Gaussian CDR releases, reflecting recent changes in ucla-roms ([#413](https://github.com/CWorthy-ocean/roms-tools/pull/413))

### Internal Changes

* Require xgcm version >= 0.9.0 ([#425](https://github.com/CWorthy-ocean/roms-tools/pull/425))

### Documentation

* Fix broken link to GLORYS dataset ([#397](https://github.com/CWorthy-ocean/roms-tools/pull/397))
* Include recommendation about `interp_frc` in INFO message ([#352](https://github.com/CWorthy-ocean/roms-tools/issues/352))
* Document downloading of external datasets ([#445](https://github.com/CWorthy-ocean/roms-tools/pull/445))

## v3.1.1

### Internal Changes

* Add zarr as optional dependency ([#393](https://github.com/CWorthy-ocean/roms-tools/pull/393))

## v3.1.0

### New Features

* Allow plotting of a selected subset of river locations or time series, using the `river_names` argument ([#389](https://github.com/CWorthy-ocean/roms-tools/pull/389))
* Limit plotting to a maximum of 20 rivers/CDR forcings to match colormap constraints, with a warning if more are provided ([#389](https://github.com/CWorthy-ocean/roms-tools/pull/389))
* A unified `plot` function is now available, enabling users to create custom plots more easily ([#375](https://github.com/CWorthy-ocean/roms-tools/pull/375))
```python
from roms_tools.plot import plot
plot(field, grid.ds)
```
* Gaussian CDR plots replicate the internal behavior of ROMS more accurately ([#379](https://github.com/CWorthy-ocean/roms-tools/pull/379))
* Section plots now include gray topography shading ([#379](https://github.com/CWorthy-ocean/roms-tools/pull/379))
* Grid latitude/longitude generation is updated to match UCLA MATLAB tools ([#381](https://github.com/CWorthy-ocean/roms-tools/pull/381))
* Bathymetry smoothing is modified by reducing the smoothing scale and applying an area-weighted scheme ([#381](https://github.com/CWorthy-ocean/roms-tools/pull/381))
* Remove cartopy coastlines from plots for the sake of clarity ([#387](https://github.com/CWorthy-ocean/roms-tools/pull/387))

### Breaking Changes

* `Grid.plot()` no longer accepts the `bathymetry` argument. Bathymetry is now always plotted by default. ([#375](https://github.com/CWorthy-ocean/roms-tools/pull/375))

### Internal Changes

* Most classes now delegate their `.plot()` methods to the centralized plot function, reducing code duplication and simplifying maintenance. ([#375](https://github.com/CWorthy-ocean/roms-tools/pull/375))
* Implement ruff rules ([#382](https://github.com/CWorthy-ocean/roms-tools/pull/382))
* Implement streamable default datasources for GLORYS ([#386](https://github.com/CWorthy-ocean/roms-tools/pull/386))

### Documentation

### Bugfixes

* Prevent plotting errors when more than 20 CDR or river forcings are present ([#389](https://github.com/CWorthy-ocean/roms-tools/pull/389))
* Fix bug incorrectly identifying CDR releases as outside the domain ([#377](https://github.com/CWorthy-ocean/roms-tools/pull/377))
* Add a de-duplication step that ensures that river names are unique ([#378](https://github.com/CWorthy-ocean/roms-tools/pull/378))
* Grid boundary plotting now provides a more accurate and consistent visual representation, with a default edge color of black. ([#375](https://github.com/CWorthy-ocean/roms-tools/pull/375))
* Handle overlapping rivers correctly ([#356](https://github.com/CWorthy-ocean/roms-tools/pull/356))

## v3.0.0

### New Features

* Visualize Gaussian distribution associated with CDR releases ([#345](https://github.com/CWorthy-ocean/roms-tools/pull/345))
* Make `Grid.from_file()` more robust for non-ROMS-Tools-generated grids ([#365](https://github.com/CWorthy-ocean/roms-tools/pull/365))
* Optimize wind drop-off calculation to avoid out-of-memory errors ([#367](https://github.com/CWorthy-ocean/roms-tools/pull/367))
* Option to stream ERA5 data directly from the cloud so that users do not have to pre-download ERA5 data ([#357](https://github.com/CWorthy-ocean/roms-tools/pull/357))
* Option for wind drop-off near the coasts in `SurfaceForcing` ([#351](https://github.com/CWorthy-ocean/roms-tools/pull/351))
* Option to ignore coarse dimensions when partitioning ([#348](https://github.com/CWorthy-ocean/roms-tools/pull/348))
* Ensure clean initialization of `SurfaceForcing` with ERA5 data (no warnings) ([#337](https://github.com/CWorthy-ocean/roms-tools/pull/337))
* Handle duplicate time entries in source data ([#336](https://github.com/CWorthy-ocean/roms-tools/pull/336))
* Set BGC tracers in rivers to non-zero default values ([#326](https://github.com/CWorthy-ocean/roms-tools/pull/326))
* Add `.get_tracer_metadata()` method to `VolumeRelease` and `TracerPerturbation` to allow users to inspect expected tracer units ahead of time ([#327](https://github.com/CWorthy-ocean/roms-tools/pull/327))
* Include tracer units in CDR forcing YAML files ([#327](https://github.com/CWorthy-ocean/roms-tools/pull/327))
* Add `CDRForcing` as a unified interface for CDR releases with and without volume flux ([#301](https://github.com/CWorthy-ocean/roms-tools/pull/301))
* Introduce `TracerPerturbation` for tracer-only CDR scenarios ([#301](https://github.com/CWorthy-ocean/roms-tools/pull/301))
* Add `.plot_tracer_flux()` method for visualizing tracer flux time series ([#301](https://github.com/CWorthy-ocean/roms-tools/pull/301))
* Allow bigger grid sizes of up to 25000 km ([#311](https://github.com/CWorthy-ocean/roms-tools/pull/311))
* Allow larger bottom control parameter `theta_b` up to 10 ([#317](https://github.com/CWorthy-ocean/roms-tools/pull/317))

### Breaking Changes

* Remove class `CDRVolumePointSource` ([#301](https://github.com/CWorthy-ocean/roms-tools/pull/301))
* Require users to explicitly construct `VolumeRelease` and `TracerPerturbation` objects ([#301](https://github.com/CWorthy-ocean/roms-tools/pull/301))
* Drop support for Python 3.10 ([#309](https://github.com/CWorthy-ocean/roms-tools/pull/309))

### Internal Changes

* Introduce Pydantic `Release` object refactoring the `CDRVolumePointSource` ([#298](https://github.com/CWorthy-ocean/roms-tools/pull/298))
* Add zero padding to `partition_netcdf` file numbers in filenames ([#300](https://github.com/CWorthy-ocean/roms-tools/pull/300))
* Refactor `Release` into its own module with subclassing (`VolumeRelease`, `TracerPerturbation`) ([#301](https://github.com/CWorthy-ocean/roms-tools/pull/301))
* Add new core classes: `ReleaseSimulationManager`, `ReleaseCollector`, and `CDRForcingDatasetBuilder` ([#301](https://github.com/CWorthy-ocean/roms-tools/pull/301))

### Documentation

* Update example notebook demonstrating new `CDRForcing` workflow and release configuration ([#301](https://github.com/CWorthy-ocean/roms-tools/pull/301))
* Example notebooks now use updated unified BGC datasets ([#320](https://github.com/CWorthy-ocean/roms-tools/pull/320))

### Bugfixes

* Fix plotting `ROMSOutput` for grids that straddle the dateline ([#347](https://github.com/CWorthy-ocean/roms-tools/pull/347))
* Report topography source path in NetCDF grid file so that the sequence `Grid.from_file()` --> `grid.to_yaml()` works ([#353](https://github.com/CWorthy-ocean/roms-tools/pull/353))
* Fix bug related to passing an `ax` to plotting methods ([#325](https://github.com/CWorthy-ocean/roms-tools/pull/325))
* Fix bug for `grid = Grid.from_file()` --> `grid.to_yaml()` sequence ([#334](https://github.com/CWorthy-ocean/roms-tools/pull/334))
* Fix handling of optional variables in Unified BGC datasets ([#320](https://github.com/CWorthy-ocean/roms-tools/pull/320))

## v2.7.0

### New Features

* New class `CDRVolumePointSource` for creating Carbon Dioxide Removal (CDR) forcing in ROMS simulations. It supports point-source injection of water and BGC tracers at fixed locations, designed for field-scale deployments, where localized mixing is essential ([#295](https://github.com/CWorthy-ocean/roms-tools/pull/295))
* `TidalForcing` class now works with original (rather than postprocessed) TPXO data ([#254](https://github.com/CWorthy-ocean/roms-tools/pull/254))

### Breaking Changes

* `TidalForcing` class now expects original (rather than postprocessed) TPXO data. See documentation for details. ([#254](https://github.com/CWorthy-ocean/roms-tools/pull/254))

### Internal Changes

* Correct default value for NOx from 1e-13 to 1e-12 kg/m2/s ([#294](https://github.com/CWorthy-ocean/roms-tools/pull/294))
* The `TidalForcing` class now correctly handles staggered grid of TPXO data ([#254](https://github.com/CWorthy-ocean/roms-tools/pull/254))
* The `TidalForcing` class now includes enhanced and more robust constituent correction, making it compatible with newer TPXO products ([#254](https://github.com/CWorthy-ocean/roms-tools/pull/254))
* The  Self-Attraction and Loading (SAL) correction for the tidal forcing is sourced internally from the TPXO09v2a dataset since it is not included in the regularly updated TPXO datasets ([#254](https://github.com/CWorthy-ocean/roms-tools/pull/254))

### Documentation

* Updated documentation for the `TidalForcing` class and its dataset requirements ([#254](https://github.com/CWorthy-ocean/roms-tools/pull/254))

## v2.6.2

### New Features

* Enable reading from unified BGC dataset ([#274](https://github.com/CWorthy-ocean/roms-tools/pull/274))

### Internal Changes

* Refactoring of `InitialConditions`, `BoundaryForcing`, and `SurfaceForcing` to accommodate optional variable names ([#274](https://github.com/CWorthy-ocean/roms-tools/pull/274))
* Modification of the `Dataset` class including the `choose_subdomain` method, the capability to handle fractional days in a climatology, and the addition of a `needs_lateral_fill` attribute ([#274](https://github.com/CWorthy-ocean/roms-tools/pull/274))
* Separation of `river_flux` variable into `river_index` and `river_fraction` ([#291](https://github.com/CWorthy-ocean/roms-tools/pull/291))

## v2.6.1

### New Features

* Support to regrid ROMS output data onto lat-lon-z grid ([#286](https://github.com/CWorthy-ocean/roms-tools/pull/286))

### Internal Changes

* Rename `river_location` to `river_flux` ([#283](https://github.com/CWorthy-ocean/roms-tools/pull/283))

### Bugfixes

## v2.6.0

### New Features

* Support to plot ROMS output data at lat/lon locations ([#277](https://github.com/CWorthy-ocean/roms-tools/pull/277))
* Support to plot ROMS output data along sections of fixed latitude or longitude ([#278](https://github.com/CWorthy-ocean/roms-tools/pull/278))
* Support to plot ROMS output data at fixed depth ([#279](https://github.com/CWorthy-ocean/roms-tools/pull/279))
* Support for saving a figure of ROMS output data ([#280](https://github.com/CWorthy-ocean/roms-tools/pull/280))

### Internal Changes

* Unfreeze arguments in all dataclasses ([#276](https://github.com/CWorthy-ocean/roms-tools/pull/276))
* Integration with xesmf for horizontal regridding from ROMS ([#277](https://github.com/CWorthy-ocean/roms-tools/pull/277))
* Computation of nominal horizontal resolution in degrees ([#278](https://github.com/CWorthy-ocean/roms-tools/pull/278))
* Integration with xgcm and numba for vertical regridding from ROMS ([#279](https://github.com/CWorthy-ocean/roms-tools/pull/279))

## v2.5.0

### New Features

* Support for creating multi-cell rivers ([#258](https://github.com/CWorthy-ocean/roms-tools/pull/258))
* Support for writing and reading single-cell and multi-cell rivers to/from YAML ([#258](https://github.com/CWorthy-ocean/roms-tools/pull/258))
* Enable plotting ROMS output without boundary; helpful because boundary for ROMS diagnostics consists of zeros ([#265](https://github.com/CWorthy-ocean/roms-tools/pull/265))
* Nicer y-labels for depth plots ([#265](https://github.com/CWorthy-ocean/roms-tools/pull/265))
* Option to enable or disable adjusting for SSH in depth coordinate calculation for `ROMSOutput` ([#269](https://github.com/CWorthy-ocean/roms-tools/pull/269))

### Breaking Changes

* Deprecate `type` parameter in `ROMSOutput` ([#253](https://github.com/CWorthy-ocean/roms-tools/pull/253))
* Write and read the parameter `bypass_validation` to/from YAML ([#249](https://github.com/CWorthy-ocean/roms-tools/pull/249))
* Refactor `Nesting` class and renamed it to `ChildGrid` class to ensure definite serialization ([#250](https://github.com/CWorthy-ocean/roms-tools/pull/250))

### Internal Changes

* Enforce double precision on source data to ensure reproducible results ([#244](https://github.com/CWorthy-ocean/roms-tools/pull/244))
* Results produced with vs. without Dask in test suite now pass with `xr.testing.assert_equal` confirming reproducibility ([#244](https://github.com/CWorthy-ocean/roms-tools/pull/244))
* Document the option for `start_time = None` and `end_time = None` in the docstrings for `BoundaryForcing` and `SurfaceForcing`, specifying that when both are `None`, no time filtering is applied to the data. Also, ensure a warning is raised in this case to inform the user. ([#249](https://github.com/CWorthy-ocean/roms-tools/pull/249))
* Move conversion to double precision to after choosing subdomain of source data, ensuring a speed-up in grid generation and other forcing datasets that do not use Dask ([#264](https://github.com/CWorthy-ocean/roms-tools/pull/264))

### Documentation

* Documentation on how to use ROMS-Tools with Dask ([#245](https://github.com/CWorthy-ocean/roms-tools/pull/245))
* More detailed documentation of `ROMSOutput` ([#269](https://github.com/CWorthy-ocean/roms-tools/pull/269))

### Bugfixes

## v2.4.0

### New Features

* Introduce new parameter `coarse_grid_mode` for `SurfaceForcing`. The default `coarse_grid_mode = "auto"` automatically decides whether it makes sense to interpolate onto the coarse grid, which saves computations ([#228](https://github.com/CWorthy-ocean/roms-tools/pull/228))
* New default for `correct_radiation` in `SurfaceForcing` is `True` ([#228](https://github.com/CWorthy-ocean/roms-tools/pull/228))
* New default for `bathymetry` in `Grid.plot()` is `True` ([#234](https://github.com/CWorthy-ocean/roms-tools/pull/234))
* New default for `group` in `SurfaceForcing.save()` and `BoundaryForcing.save()` is `True` ([#236](https://github.com/CWorthy-ocean/roms-tools/pull/236))
* Option to adjust depth for sea surface height when creating `InitialConditions` and `BoundaryForcing` ([#240](https://github.com/CWorthy-ocean/roms-tools/pull/240))
* New parameter `horizontal_chunk_size` for `InitialConditions`, which ensures the feasibility of processing initial conditions for large domains, both in terms of memory footprint and compute times ([#241](https://github.com/CWorthy-ocean/roms-tools/pull/241))

### Breaking Changes

* Remove support for partitioning files upon saving ([#221](https://github.com/CWorthy-ocean/roms-tools/pull/221))
* Remove parameter `use_coarse_grid` for `SurfaceForcing` class ([#228](https://github.com/CWorthy-ocean/roms-tools/pull/228))
* Remove parameter `filepath_grid` from `RiverForcing.save()` method ([#232](https://github.com/CWorthy-ocean/roms-tools/pull/232))

### Internal Changes

* Parallelize computation of radiation correction, leading to a hugely improved memory footprint for surface forcing generation ([#227](https://github.com/CWorthy-ocean/roms-tools/pull/227))
* For computation of radiation correction, swap order of temporal and spatial interpolation to further improve memory footprint ([#227](https://github.com/CWorthy-ocean/roms-tools/pull/227))
* Write river locations into river forcing file rather than into grid file ([#232](https://github.com/CWorthy-ocean/roms-tools/pull/232))
* When appropriate, only compare data hashes rather than file hashes in automated test suite ([#235](https://github.com/CWorthy-ocean/roms-tools/pull/235))
* Slightly shift one of the test grids away from the Greenwich meridian ([#235](https://github.com/CWorthy-ocean/roms-tools/pull/235))
* The partitioning functions are moved to their own subdirectory `tiling` ([#236](https://github.com/CWorthy-ocean/roms-tools/pull/236))
* Internal refactoring of depth coordinate computation ([#240](https://github.com/CWorthy-ocean/roms-tools/pull/240))

### Documentation

* New features and defaults are documented for `SurfaceForcing` (([#228](https://github.com/CWorthy-ocean/roms-tools/pull/228))
* Improvements to the notebook that documents the partioning functionality ([#236](https://github.com/CWorthy-ocean/roms-tools/pull/236))
* Document the option to adjust depth for sea surface height ([#240](https://github.com/CWorthy-ocean/roms-tools/pull/240))
* More realistic, higher-resolution domains in the example notebooks, which use the SRTM15 topography to discourage the user from employing the default ETOPO5 topography ([#241](https://github.com/CWorthy-ocean/roms-tools/pull/241))

### Bugfixes

* Fix bug in validation step for surface forcing ([#227](https://github.com/CWorthy-ocean/roms-tools/pull/227))

## v2.3.0

### New Features

* `ROMSOutput` class for analyzing ROMS model output ([#217](https://github.com/CWorthy-ocean/roms-tools/pull/217))

### Bugfixes

* Correctly handle list of files in `source` and `bgc_source` in YAML files ([#218](https://github.com/CWorthy-ocean/roms-tools/pull/218))

## v2.2.1

### Bugfixes

* Correctly write Pathlib `bgc_source` to YAML file ([#215](https://github.com/CWorthy-ocean/roms-tools/pull/215))

## v2.2.0

### Bugfixes

* Fix bug in validation of tidal forcing which led to memory blow-ups ([#211](https://github.com/CWorthy-ocean/roms-tools/pull/211))
* Make sure correct masks are used for validation ([#214](https://github.com/CWorthy-ocean/roms-tools/pull/214))
* Correctly write Pathlib objects to YAML file ([#212](https://github.com/CWorthy-ocean/roms-tools/pull/212))

## v2.1.0

### New Features

* Nesting capability ([#204](https://github.com/CWorthy-ocean/roms-tools/pull/204))
* Option to bypass validation ([#206](https://github.com/CWorthy-ocean/roms-tools/pull/206))
* Latitude and longitude labels are added to spatial plots ([#208](https://github.com/CWorthy-ocean/roms-tools/pull/208))

### Internal Changes

* Dirty tagging in the versioning has been removed ([#202](https://github.com/CWorthy-ocean/roms-tools/pull/202)).

### Documentation

* Release notes have been added to the documentation ([#202](https://github.com/CWorthy-ocean/roms-tools/pull/202)).

### Bugfixes

* Bug with radiation correction in surface forcing has been fixed ([#209](https://github.com/CWorthy-ocean/roms-tools/pull/209)).

## v2.0.0

### New Features

* This release supports more accurate topography regridded from SRTM15, but also still supports the previous ETOPO5 topography ([#172](https://github.com/CWorthy-ocean/roms-tools/pull/172)).
* The land mask is improved since it is now inferred from a separate coastline dataset rather than from the regridded topography ([#172](https://github.com/CWorthy-ocean/roms-tools/pull/172)).

### Breaking Changes

* The topography format is no longer backward compatible. The syntax for specifying the topography source has changed ([#172](https://github.com/CWorthy-ocean/roms-tools/pull/172)). The new format is
```
grid = Grid(topography_source={"name": "ETOPO5"})
```
instead of the  previous format
```
grid = Grid(topography_source="ETOPO5")
```

### Internal Changes

* Topography regridding function has been generalized ([#172](https://github.com/CWorthy-ocean/roms-tools/pull/172)).
* The classes {py:obj}`roms_tools.setup.datasets.ETOPO5Dataset` and {py:obj}`roms_tools.setup.datasets.SRTM15Dataset` have been introduced ([#172](https://github.com/CWorthy-ocean/roms-tools/pull/172)).
* The {py:obj}`roms_tools.setup.datasets.Dataset` class has been made more performant by
    - ensuring that global datasets are only concatenated along the longitude dimension when necessary and
    - restricting to the necessary latitute range first before concatenation ([#172](https://github.com/CWorthy-ocean/roms-tools/pull/172)).
* Layer and interface depths are not computed as part of grid generation any longer because this can blow memory for large domains. Instead, layer and interface depths are only computed when needed as part of initial conditions and boundary forcing generation ([#172](https://github.com/CWorthy-ocean/roms-tools/pull/172)).

### Documentation

* SRTM15 topography examples have been added to the documentation ([#172](https://github.com/CWorthy-ocean/roms-tools/pull/172)).

### Bugfixes<|MERGE_RESOLUTION|>--- conflicted
+++ resolved
@@ -23,11 +23,8 @@
 ### Bugfixes
 
 * Make unit handling in `RiverForcing.plot_locations()` robust for grids without `mask_rho` units ([#499](https://github.com/CWorthy-ocean/roms-tools/pull/499))
-<<<<<<< HEAD
 * Explicitly prohibit child boundaries that are entirely on land instead of throwing non-descriptive error message ([#503](https://github.com/CWorthy-ocean/roms-tools/pull/503))
-=======
 * Only update child boundary indices if boundary not entirely on land ([#503](https://github.com/CWorthy-ocean/roms-tools/pull/503))
->>>>>>> af236462
 
 
 ## v3.2.0
