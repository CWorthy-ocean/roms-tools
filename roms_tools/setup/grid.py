import copy
from dataclasses import dataclass, field, asdict

import numpy as np
import xarray as xr
import matplotlib.pyplot as plt
import yaml
import importlib.metadata
from typing import Dict, Union, List
from roms_tools.setup.topography import _add_topography_and_mask, _add_velocity_masks
from roms_tools.setup.plot import _plot, _section_plot, _profile_plot, _line_plot
from roms_tools.setup.utils import interpolate_from_rho_to_u, interpolate_from_rho_to_v
from roms_tools.setup.vertical_coordinate import sigma_stretch, compute_depth
from roms_tools.setup.utils import extract_single_value, save_datasets
import warnings
from pathlib import Path

RADIUS_OF_EARTH = 6371315.0  # in m


@dataclass(frozen=True, kw_only=True)
class Grid:
<<<<<<< HEAD
    """
    A single ROMS grid.
=======
    """A single ROMS grid.
>>>>>>> 71ec8def

    Used for creating, plotting, and then saving a new ROMS domain grid.

    Parameters
    ----------
    nx : int
        Number of grid points in the x-direction.
    ny : int
        Number of grid points in the y-direction.
    size_x : float
        Domain size in the x-direction (in kilometers).
    size_y : float
        Domain size in the y-direction (in kilometers).
    center_lon : float
        Longitude of grid center.
    center_lat : float
        Latitude of grid center.
    rot : float, optional
        Rotation of grid x-direction from lines of constant latitude, measured in degrees.
        Positive values represent a counterclockwise rotation.
        The default is 0, which means that the x-direction of the grid is aligned with lines of constant latitude.
    N : int, optional
        The number of vertical levels. The default is 100.
    theta_s : float, optional
        The surface control parameter. Must satisfy 0 < theta_s <= 10. The default is 5.0.
    theta_b : float, optional
        The bottom control parameter. Must satisfy 0 < theta_b <= 4. The default is 2.0.
    hc : float, optional
        The critical depth (in meters). The default is 300.0.
    topography_source : Dict[str, Union[str, Path]], optional
        Dictionary specifying the source of the topography data:

        - "name" (str): The name of the topography data source (e.g., "SRTM15").
        - "path" (Union[str, Path, List[Union[str, Path]]]): The path to the raw data file. Can be a string or a Path object.

        The default is "ETOPO5", which does not require a path.
    hmin : float, optional
<<<<<<< HEAD
       The minimum ocean depth (in meters). The default is 5.0.

    Attributes
    -----------
    ds : xr.Dataset
        The xarray Dataset containing the grid data.
    straddle : bool
        Indicates if the Greenwich meridian (0° longitude) intersects the domain.
        `True` if it does, `False` otherwise.
=======
        The minimum ocean depth (in meters). The default is 5.0.
>>>>>>> 71ec8def

    Raises
    ------
    ValueError
        If you try to create a grid with domain size larger than 20000 km.
    """

    nx: int
    ny: int
    size_x: float
    size_y: float
    center_lon: float
    center_lat: float
    rot: float = 0
    N: int = 100
    theta_s: float = 5.0
    theta_b: float = 2.0
    hc: float = 300.0
    topography_source: Dict[str, Union[str, Path, List[Union[str, Path]]]] = None
    hmin: float = 5.0
    ds: xr.Dataset = field(init=False, repr=False)
    straddle: bool = field(init=False, repr=False)

    def __post_init__(self):

        self._input_checks()

        ds = _make_grid_ds(
            nx=self.nx,
            ny=self.ny,
            size_x=self.size_x,
            size_y=self.size_y,
            center_lon=self.center_lon,
            center_lat=self.center_lat,
            rot=self.rot,
        )
        # Calling object.__setattr__ is ugly but apparently this really is the best (current) way to combine __post_init__ with a frozen dataclass
        # see https://stackoverflow.com/questions/53756788/how-to-set-the-value-of-dataclass-field-in-post-init-when-frozen-true
        object.__setattr__(self, "ds", ds)

        # Update self.ds with topography and mask information
        self.update_topography_and_mask(
            topography_source=self.topography_source,
            hmin=self.hmin,
        )

        # Check if the Greenwich meridian goes through the domain.
        self._straddle()

        object.__setattr__(self, "ds", ds)

        # Update the grid by adding grid variables that are coarsened versions of the original grid variables
        self._coarsen()

        self.update_vertical_coordinate(
            N=self.N, theta_s=self.theta_s, theta_b=self.theta_b, hc=self.hc
        )

<<<<<<< HEAD
    def _input_checks(self):
        if self.topography_source is None:
            object.__setattr__(self, "topography_source", {"name": "ETOPO5"})

        if "name" not in self.topography_source:
            raise ValueError(
                "`topography_source` must include a 'name' key specifying the data source."
            )

        if self.topography_source["name"] != "ETOPO5":
            if "path" not in self.topography_source:
                raise ValueError(
                    "`topography_source` must include a 'path' key when the 'name' is not 'ETOPO5'."
                )

    def update_topography_and_mask(
        self, hmin, topography_source={"name": "ETOPO5"}
    ) -> None:
        """
        Update the grid dataset by adding or overwriting the topography and land/sea mask.
=======
    def update_topography_and_mask(self, hmin, topography_source="ETOPO5") -> None:
        """Update the grid dataset by adding or overwriting the topography and land/sea
        mask.
>>>>>>> 71ec8def

        This method processes the topography data and generates a land/sea mask.
        It applies several steps, including interpolating topography, smoothing
        the topography over the entire domain and locally, and filling in enclosed basins. The
        processed topography and mask are added to the grid's dataset as new variables.

        Parameters
        ----------
        hmin : float
            The minimum ocean depth (in meters).
        topography_source : Dict[str, Union[str, Path]], optional
            Dictionary specifying the source of the topography data:

            - "name" (str): The name of the topography data source (e.g., "SRTM15").
            - "path" (Union[str, Path, List[Union[str, Path]]]): The path to the raw data file. Can be a string or a Path object.

            The default is "ETOPO5", which does not require a path.

        Returns
        -------
        None
            This method modifies the dataset in place and does not return a value.
        """

        ds = _add_topography_and_mask(self.ds, topography_source["name"], hmin)
        # Assign the updated dataset back to the frozen dataclass
        object.__setattr__(self, "ds", ds)
        object.__setattr__(self, "topography_source", topography_source)
        object.__setattr__(self, "hmin", hmin)

    def _straddle(self) -> None:
        """Check if the Greenwich meridian goes through the domain.

        This method sets the `straddle` attribute to `True` if the Greenwich meridian
        (0° longitude) intersects the domain defined by `lon_rho`. Otherwise, it sets
        the `straddle` attribute to `False`.

        The check is based on whether the longitudinal differences between adjacent
        points exceed 300 degrees, indicating a potential wraparound of longitude.
        """

        if (
            np.abs(self.ds.lon_rho.diff("xi_rho")).max() > 300
            or np.abs(self.ds.lon_rho.diff("eta_rho")).max() > 300
        ):
            object.__setattr__(self, "straddle", True)
        else:
            object.__setattr__(self, "straddle", False)

    def _coarsen(self):
        """Update the grid by adding grid variables that are coarsened versions of the
        original fine-resoluion grid variables. The coarsening is by a factor of two.

        The specific variables being coarsened are:
        - `lon_rho` -> `lon_coarse`: Longitude at rho points.
        - `lat_rho` -> `lat_coarse`: Latitude at rho points.
        - `angle` -> `angle_coarse`: Angle between the xi axis and true east.
        - `mask_rho` -> `mask_coarse`: Land/sea mask at rho points.

        Returns
        -------
        None

        Modifies
        --------
        self.ds : xr.Dataset
            The dataset attribute of the Grid instance is updated with the new coarser variables.
        """
        d = {
            "angle": "angle_coarse",
            "mask_rho": "mask_coarse",
            "lat_rho": "lat_coarse",
            "lon_rho": "lon_coarse",
        }

        for fine_var, coarse_var in d.items():
            fine_field = self.ds[fine_var]
            if self.straddle and fine_var == "lon_rho":
                fine_field = xr.where(fine_field > 180, fine_field - 360, fine_field)

            coarse_field = _f2c(fine_field)
            if fine_var == "lon_rho":
                coarse_field = xr.where(
                    coarse_field < 0, coarse_field + 360, coarse_field
                )
            if coarse_var in ["lon_coarse", "lat_coarse"]:
                ds = self.ds.assign_coords({coarse_var: coarse_field})
                object.__setattr__(self, "ds", ds)
            else:
                self.ds[coarse_var] = coarse_field

        self.ds["mask_coarse"] = xr.where(self.ds["mask_coarse"] > 0.5, 1, 0).astype(
            np.int32
        )

        for fine_var, coarse_var in d.items():
            self.ds[coarse_var].attrs[
                "long_name"
            ] = f"{self.ds[fine_var].attrs['long_name']} on coarsened grid"
            self.ds[coarse_var].attrs["units"] = self.ds[fine_var].attrs["units"]

    def update_vertical_coordinate(self, N, theta_s, theta_b, hc) -> None:
        """Create vertical coordinate variables for the ROMS grid.

        This method computes the S-coordinate stretching curves and depths
        at various grid points (rho, u, v) using the specified parameters.
        The computed depths and stretching curves are added to the dataset
        as new coordinates, along with their corresponding attributes.

        Parameters
        ----------
        N : int
            Number of vertical levels.
        theta_s : float
            S-coordinate surface control parameter.
        theta_b : float
            S-coordinate bottom control parameter.
        hc : float
            Critical depth (m) used in ROMS vertical coordinate stretching.

        Returns
        -------
        None
            This method modifies the dataset in place by adding vertical coordinate variables.
        """

        ds = self.ds
        # need to drop vertical coordinates because they could cause conflict if N changed
        vars_to_drop = [
            "layer_depth_rho",
            "layer_depth_u",
            "layer_depth_v",
            "interface_depth_rho",
            "interface_depth_u",
            "interface_depth_v",
            "Cs_w",
            "Cs_r",
        ]

        for var in vars_to_drop:
            if var in ds.variables:
                ds = ds.drop_vars(var)

        h = ds.h

        cs_r, sigma_r = sigma_stretch(theta_s, theta_b, N, "r")
        zr = compute_depth(h * 0, h, hc, cs_r, sigma_r)
        cs_w, sigma_w = sigma_stretch(theta_s, theta_b, N, "w")
        zw = compute_depth(h * 0, h, hc, cs_w, sigma_w)

        ds["Cs_r"] = cs_r.astype(np.float32)
        ds["Cs_r"].attrs["long_name"] = "S-coordinate stretching curves at rho-points"
        ds["Cs_r"].attrs["units"] = "nondimensional"

        ds["Cs_w"] = cs_w.astype(np.float32)
        ds["Cs_w"].attrs["long_name"] = "S-coordinate stretching curves at w-points"
        ds["Cs_w"].attrs["units"] = "nondimensional"

        ds.attrs["theta_s"] = np.float32(theta_s)
        ds.attrs["theta_b"] = np.float32(theta_b)
        ds.attrs["hc"] = np.float32(hc)

        depth = -zr
        depth.attrs["long_name"] = "Layer depth at rho-points"
        depth.attrs["units"] = "m"

        depth_u = interpolate_from_rho_to_u(depth)
        depth_u.attrs["long_name"] = "Layer depth at u-points"
        depth_u.attrs["units"] = "m"

        depth_v = interpolate_from_rho_to_v(depth)
        depth_v.attrs["long_name"] = "Layer depth at v-points"
        depth_v.attrs["units"] = "m"

        interface_depth = -zw
        interface_depth.attrs["long_name"] = "Interface depth at rho-points"
        interface_depth.attrs["units"] = "m"

        interface_depth_u = interpolate_from_rho_to_u(interface_depth)
        interface_depth_u.attrs["long_name"] = "Interface depth at u-points"
        interface_depth_u.attrs["units"] = "m"

        interface_depth_v = interpolate_from_rho_to_v(interface_depth)
        interface_depth_v.attrs["long_name"] = "Interface depth at v-points"
        interface_depth_v.attrs["units"] = "m"

        ds = ds.assign_coords(
            {
                "layer_depth_rho": depth.astype(np.float32),
                "layer_depth_u": depth_u.astype(np.float32),
                "layer_depth_v": depth_v.astype(np.float32),
                "interface_depth_rho": interface_depth.astype(np.float32),
                "interface_depth_u": interface_depth_u.astype(np.float32),
                "interface_depth_v": interface_depth_v.astype(np.float32),
            }
        )
        ds = ds.drop_vars(["eta_rho", "xi_rho"])

        object.__setattr__(self, "ds", ds)
        object.__setattr__(self, "theta_s", theta_s)
        object.__setattr__(self, "theta_b", theta_b)
        object.__setattr__(self, "hc", hc)
        object.__setattr__(self, "N", N)

    def plot(self, bathymetry: bool = False) -> None:
        """Plot the grid.

        Parameters
        ----------
        bathymetry : bool
            Whether or not to plot the bathymetry. Default is False.

        Returns
        -------
        None
            This method does not return any value. It generates and displays a plot.
        """

        if bathymetry:
            field = self.ds.h.where(self.ds.mask_rho)
            field = field.assign_coords(
                {"lon": self.ds.lon_rho, "lat": self.ds.lat_rho}
            )

            vmax = field.max().values
            vmin = field.min().values
            cmap = plt.colormaps.get_cmap("YlGnBu")
            cmap.set_bad(color="gray")
            kwargs = {"vmax": vmax, "vmin": vmin, "cmap": cmap}

            _plot(
                self.ds,
                field=field,
                straddle=self.straddle,
                kwargs=kwargs,
            )
        else:
            _plot(self.ds, straddle=self.straddle)

    def plot_vertical_coordinate(
        self,
        varname="layer_depth_rho",
        s=None,
        eta=None,
        xi=None,
    ) -> None:
        """Plot the vertical coordinate system for a given eta-, xi-, or s-slice.

        Parameters
        ----------
        varname : str, optional
            The vertical coordinate field to plot. Options include:

            - "layer_depth_rho": Layer depth at rho-points.
            - "layer_depth_u": Layer depth at u-points.
            - "layer_depth_v": Layer depth at v-points.
            - "interface_depth_rho": Interface depth at rho-points.
            - "interface_depth_u": Interface depth at u-points.
            - "interface_depth_v": Interface depth at v-points.

        s: int, optional
            The s-index to plot. Default is None.
        eta : int, optional
            The eta-index to plot. Default is None.
        xi : int, optional
            The xi-index to plot. Default is None.

        Returns
        -------
        None
            This method does not return any value. It generates and displays a plot.

        Raises
        ------
        ValueError
            If the specified varname is not one of the valid options.
            If none of s, eta, xi are specified.
        """

        if not any([s is not None, eta is not None, xi is not None]):
            raise ValueError("At least one of s, eta, or xi must be specified.")

        self.ds[varname].load()
        field = self.ds[varname].squeeze()

        if all(dim in field.dims for dim in ["eta_rho", "xi_rho"]):
            interface_depth = self.ds.interface_depth_rho
            field = field.where(self.ds.mask_rho)
            field = field.assign_coords(
                {"lon": self.ds.lon_rho, "lat": self.ds.lat_rho}
            )
        elif all(dim in field.dims for dim in ["eta_rho", "xi_u"]):
            interface_depth = self.ds.interface_depth_u
            field = field.where(self.ds.mask_u)
            field = field.assign_coords({"lon": self.ds.lon_u, "lat": self.ds.lat_u})
        elif all(dim in field.dims for dim in ["eta_v", "xi_rho"]):
            interface_depth = self.ds.interface_depth_v
            field = field.where(self.ds.mask_v)
            field = field.assign_coords({"lon": self.ds.lon_v, "lat": self.ds.lat_v})

        # slice the field as desired
        title = field.long_name
        if s is not None:
            if "s_rho" in field.dims:
                title = title + f", s_rho = {field.s_rho[s].item()}"
                field = field.isel(s_rho=s)
            elif "s_w" in field.dims:
                title = title + f", s_w = {field.s_w[s].item()}"
                field = field.isel(s_w=s)
            else:
                raise ValueError(
                    f"None of the expected dimensions (s_rho, s_w) found in ds[{varname}]."
                )

        if eta is not None:
            if "eta_rho" in field.dims:
                title = title + f", eta_rho = {field.eta_rho[eta].item()}"
                field = field.isel(eta_rho=eta)
                interface_depth = interface_depth.isel(eta_rho=eta)
            elif "eta_v" in field.dims:
                title = title + f", eta_v = {field.eta_v[eta].item()}"
                field = field.isel(eta_v=eta)
                interface_depth = interface_depth.isel(eta_v=eta)
            else:
                raise ValueError(
                    f"None of the expected dimensions (eta_rho, eta_v) found in ds[{varname}]."
                )
        if xi is not None:
            if "xi_rho" in field.dims:
                title = title + f", xi_rho = {field.xi_rho[xi].item()}"
                field = field.isel(xi_rho=xi)
                interface_depth = interface_depth.isel(xi_rho=xi)
            elif "xi_u" in field.dims:
                title = title + f", xi_u = {field.xi_u[xi].item()}"
                field = field.isel(xi_u=xi)
                interface_depth = interface_depth.isel(xi_u=xi)
            else:
                raise ValueError(
                    f"None of the expected dimensions (xi_rho, xi_u) found in ds[{varname}]."
                )

        if eta is None and xi is None:
            vmax = field.max().values
            vmin = field.min().values
            cmap = plt.colormaps.get_cmap("YlGnBu")
            cmap.set_bad(color="gray")
            kwargs = {"vmax": vmax, "vmin": vmin, "cmap": cmap}

            _plot(
                self.ds,
                field=field,
                straddle=self.straddle,
                depth_contours=False,
                title=title,
                kwargs=kwargs,
            )
        else:
            if len(field.dims) == 2:
                cmap = plt.colormaps.get_cmap("YlGnBu")
                cmap.set_bad(color="gray")
                kwargs = {"vmax": 0.0, "vmin": 0.0, "cmap": cmap, "add_colorbar": False}

                _section_plot(
                    xr.zeros_like(field),
                    interface_depth=interface_depth,
                    title=title,
                    kwargs=kwargs,
                )
            else:
                if "s_rho" in field.dims or "s_w" in field.dims:
                    _profile_plot(field, title=title)
                else:
                    _line_plot(field, title=title)

    def save(
        self, filepath: Union[str, Path], np_eta: int = None, np_xi: int = None
    ) -> None:
        """Save the grid information to a netCDF4 file.

        This method supports saving the dataset in two modes:

          1. **Single File Mode (default)**:

            If both `np_eta` and `np_xi` are `None`, the entire dataset is saved as a single netCDF4 file
            with the base filename specified by `filepath.nc`.

          2. **Partitioned Mode**:

            - If either `np_eta` or `np_xi` is specified, the dataset is divided into spatial tiles along the eta-axis and xi-axis.
            - Each spatial tile is saved as a separate netCDF4 file.

        Parameters
        ----------
        filepath : Union[str, Path]
            The base path or filename where the dataset should be saved.
        np_eta : int, optional
            The number of partitions along the `eta` direction. If `None`, no spatial partitioning is performed.
        np_xi : int, optional
            The number of partitions along the `xi` direction. If `None`, no spatial partitioning is performed.

        Returns
        -------
        List[Path]
            A list of Path objects for the filenames that were saved.
        """

        # Ensure filepath is a Path object
        filepath = Path(filepath)

        # Remove ".nc" suffix if present
        if filepath.suffix == ".nc":
            filepath = filepath.with_suffix("")

        dataset_list = [self.ds.load()]
        output_filenames = [str(filepath)]

        saved_filenames = save_datasets(
            dataset_list, output_filenames, np_eta=np_eta, np_xi=np_xi
        )

        return saved_filenames

    @classmethod
    def from_file(cls, filepath: Union[str, Path]) -> "Grid":
        """Create a Grid instance from an existing file.

        Parameters
        ----------
        filepath : Union[str, Path]
            Path to the file containing the grid information.

        Returns
        -------
        Grid
            A new instance of Grid populated with data from the file.
        """
        # Load the dataset from the file
        ds = xr.open_dataset(filepath)

        if not all(mask in ds for mask in ["mask_u", "mask_v"]):
            ds = _add_velocity_masks(ds)

        # Create a new Grid instance without calling __init__ and __post_init__
        grid = cls.__new__(cls)

        # Set the dataset for the grid instance
        object.__setattr__(grid, "ds", ds)

        # Check if the Greenwich meridian goes through the domain.
        grid._straddle()

        if not all(coord in grid.ds for coord in ["lat_u", "lon_u", "lat_v", "lon_v"]):
            ds = _add_lat_lon_at_velocity_points(grid.ds, grid.straddle)
            object.__setattr__(grid, "ds", ds)

        # Coarsen the grid if necessary
        if not all(
            var in grid.ds
            for var in [
                "lon_coarse",
                "lat_coarse",
                "angle_coarse",
                "mask_coarse",
            ]
        ):
            grid._coarsen()

        # Move variables to coordinates if necessary
        for var in ["lat_rho", "lon_rho", "lat_coarse", "lon_coarse"]:
            if var not in ds.coords:
                ds = grid.ds.set_coords(var)
                object.__setattr__(grid, "ds", ds)

        # Update vertical coordinate if necessary
        if not all(var in grid.ds for var in ["Cs_r", "Cs_w"]):
            N = 100
            theta_s = 5.0
            theta_b = 2.0
            hc = 300.0

            grid.update_vertical_coordinate(
                N=N, theta_s=theta_s, theta_b=theta_b, hc=hc
            )
        else:
            object.__setattr__(grid, "theta_s", ds.attrs["theta_s"].item())
            object.__setattr__(grid, "theta_b", ds.attrs["theta_b"].item())
            object.__setattr__(grid, "hc", ds.attrs["hc"].item())
            object.__setattr__(grid, "N", len(ds.s_rho))

        # Manually set the remaining attributes by extracting parameters from dataset
        object.__setattr__(grid, "nx", ds.sizes["xi_rho"] - 2)
        object.__setattr__(grid, "ny", ds.sizes["eta_rho"] - 2)
        if "center_lon" in ds.attrs:
            center_lon = ds.attrs["center_lon"]
        elif "tra_lon" in ds:
            center_lon = extract_single_value(ds["tra_lon"])
        else:
            raise ValueError(
                "Missing grid information: 'center_lon' attribute or 'tra_lon' variable "
                "must be present in the dataset."
            )
        object.__setattr__(grid, "center_lon", center_lon)
        if "center_lat" in ds.attrs:
            center_lat = ds.attrs["center_lat"]
        elif "tra_lat" in ds:
            center_lat = extract_single_value(ds["tra_lat"])
        else:
            raise ValueError(
                "Missing grid information: 'center_lat' attribute or 'tra_lat' variable "
                "must be present in the dataset."
            )
        object.__setattr__(grid, "center_lat", center_lat)
        if "rot" in ds.attrs:
            rot = ds.attrs["rot"]
        elif "rotate" in ds:
            rot = extract_single_value(ds["rotate"])
        else:
            raise ValueError(
                "Missing grid information: 'rot' attribute or 'rotate' variable "
                "must be present in the dataset."
            )
        object.__setattr__(grid, "rot", rot)

        for attr in [
            "size_x",
            "size_y",
            "topography_source",
            "hmin",
        ]:
            if attr in ds.attrs:
                if attr == "topography_source":
                    a = {"name": ds.attrs[attr]}
                else:
                    a = ds.attrs[attr]
            else:
                a = None
            object.__setattr__(grid, attr, a)

        return grid

    def to_yaml(self, filepath: Union[str, Path]) -> None:
        """Export the parameters of the class to a YAML file, including the version of
        roms-tools.

        Parameters
        ----------
        filepath : Union[str, Path]
            The path to the YAML file where the parameters will be saved.
        """

        filepath = Path(filepath)

        data = asdict(self)
        data.pop("ds", None)
        data.pop("straddle", None)

        # Include the version of roms-tools
        try:
            roms_tools_version = importlib.metadata.version("roms-tools")
        except importlib.metadata.PackageNotFoundError:
            roms_tools_version = "unknown"

        # Create header
        header = f"---\nroms_tools_version: {roms_tools_version}\n---\n"

        # Use the class name as the top-level key
        yaml_data = {self.__class__.__name__: data}

        with filepath.open("w") as file:
            # Write header
            file.write(header)
            # Write YAML data
            yaml.dump(yaml_data, file, default_flow_style=False)

    @classmethod
    def from_yaml(cls, filepath: Union[str, Path]) -> "Grid":
        """Create an instance of the class from a YAML file.

        Parameters
        ----------
        filepath : Union[str, Path]
            The path to the YAML file from which the parameters will be read.

        Returns
        -------
        Grid
            An instance of the Grid class.
        """

        filepath = Path(filepath)
        # Read the entire file content
        with filepath.open("r") as file:
            file_content = file.read()

        # Split the content into YAML documents
        documents = list(yaml.safe_load_all(file_content))

        header_data = None
        grid_data = None

        # Iterate over documents to find the header and grid configuration
        for doc in documents:
            if doc is None:
                continue
            if "roms_tools_version" in doc:
                header_data = doc
            elif "Grid" in doc:
                grid_data = doc["Grid"]

        if header_data is None:
            raise ValueError("Version of ROMS-Tools not found in the YAML file.")
        else:
            # Check the roms_tools_version
            roms_tools_version_header = header_data.get("roms_tools_version")
            # Get current version of roms-tools
            try:
                roms_tools_version_current = importlib.metadata.version("roms-tools")
            except importlib.metadata.PackageNotFoundError:
                roms_tools_version_current = "unknown"

            if roms_tools_version_header != roms_tools_version_current:
                warnings.warn(
                    f"Current roms-tools version ({roms_tools_version_current}) does not match the version in the YAML header ({roms_tools_version_header}).",
                    UserWarning,
                )

        if grid_data is None:
            raise ValueError("No Grid configuration found in the YAML file.")

        return cls(**grid_data)

    # override __repr__ method to only print attributes that are actually set
    def __repr__(self) -> str:
        cls = self.__class__
        cls_name = cls.__name__
        # Create a dictionary of attribute names and values, filtering out those that are not set and 'ds'
        attr_dict = {
            k: v for k, v in self.__dict__.items() if k != "ds" and v is not None
        }
        attr_str = ", ".join(f"{k}={v!r}" for k, v in attr_dict.items())
        return f"{cls_name}({attr_str})"


def _make_grid_ds(
    nx: int,
    ny: int,
    size_x: float,
    size_y: float,
    center_lon: float,
    center_lat: float,
    rot: float,
) -> xr.Dataset:
    _raise_if_domain_size_too_large(size_x, size_y)

    initial_lon_lat_vars = _make_initial_lon_lat_ds(size_x, size_y, nx, ny)

    # rotate coordinate system
    rotated_lon_lat_vars = _rotate(*initial_lon_lat_vars, rot)

    # translate coordinate system
    translated_lon_lat_vars = _translate(*rotated_lon_lat_vars, center_lat, center_lon)
    lon, lat, lonu, latu, lonv, latv, lonq, latq = translated_lon_lat_vars

    # compute 1/dx and 1/dy
    pm, pn = _compute_coordinate_metrics(lon, lonu, latu, lonv, latv)

    # compute angle of local grid positive x-axis relative to east
    ang = _compute_angle(lon, lonu, latu, lonq)

    # make sure lons are in [0, 360] range
    lon[lon < 0] = lon[lon < 0] + 2 * np.pi
    lonu[lonu < 0] = lonu[lonu < 0] + 2 * np.pi
    lonv[lonv < 0] = lonv[lonv < 0] + 2 * np.pi
    lonq[lonq < 0] = lonq[lonq < 0] + 2 * np.pi

    ds = _create_grid_ds(
        lon,
        lat,
        lonu,
        latu,
        lonv,
        latv,
        lonq,
        latq,
        pm,
        pn,
        ang,
        rot,
        center_lon,
        center_lat,
    )

    ds = _add_global_metadata(ds, size_x, size_y, center_lon, center_lat, rot)

    return ds


def _raise_if_domain_size_too_large(size_x, size_y):
    threshold = 20000
    if size_x > threshold or size_y > threshold:
        raise ValueError("Domain size has to be smaller than %g km" % threshold)


def _make_initial_lon_lat_ds(size_x, size_y, nx, ny):
    # Mercator projection around the equator

    # initially define the domain to be longer in x-direction (dimension "length")
    # than in y-direction (dimension "width") to keep grid distortion minimal
    if size_y > size_x:
        domain_length, domain_width = size_y * 1e3, size_x * 1e3  # in m
        nl, nw = ny, nx
    else:
        domain_length, domain_width = size_x * 1e3, size_y * 1e3  # in m
        nl, nw = nx, ny

    domain_length_in_degrees = domain_length / RADIUS_OF_EARTH
    domain_width_in_degrees = domain_width / RADIUS_OF_EARTH

    # 1d array describing the longitudes at cell centers
    x = np.arange(-0.5, nl + 1.5, 1)
    lon_array_1d_in_degrees = (
        domain_length_in_degrees * x / nl - domain_length_in_degrees / 2
    )
    # 1d array describing the longitudes at cell corners (or vorticity points "q")
    xq = np.arange(-1, nl + 2, 1)
    lonq_array_1d_in_degrees_q = (
        domain_length_in_degrees * xq / nl - domain_length_in_degrees / 2
    )

    # convert degrees latitude to y-coordinate using Mercator projection
    y1 = np.log(np.tan(np.pi / 4 - domain_width_in_degrees / 4))
    y2 = np.log(np.tan(np.pi / 4 + domain_width_in_degrees / 4))

    # linearly space points in y-space
    y = (y2 - y1) * np.arange(-0.5, nw + 1.5, 1) / nw + y1
    yq = (y2 - y1) * np.arange(-1, nw + 2) / nw + y1

    # inverse Mercator projections
    lat_array_1d_in_degrees = np.arctan(np.sinh(y))
    latq_array_1d_in_degrees = np.arctan(np.sinh(yq))

    # 2d grid at cell centers
    lon, lat = np.meshgrid(lon_array_1d_in_degrees, lat_array_1d_in_degrees)
    # 2d grid at cell corners
    lonq, latq = np.meshgrid(lonq_array_1d_in_degrees_q, latq_array_1d_in_degrees)

    if size_y > size_x:
        # Rotate grid by 90 degrees because until here the grid has been defined
        # to be longer in x-direction than in y-direction

        lon, lat = _rot_sphere(lon, lat, 90)
        lonq, latq = _rot_sphere(lonq, latq, 90)

        lon = np.transpose(np.flip(lon, 0))
        lat = np.transpose(np.flip(lat, 0))
        lonq = np.transpose(np.flip(lonq, 0))
        latq = np.transpose(np.flip(latq, 0))

    # infer longitudes and latitudes at u- and v-points
    lonu = 0.5 * (lon[:, :-1] + lon[:, 1:])
    latu = 0.5 * (lat[:, :-1] + lat[:, 1:])
    lonv = 0.5 * (lon[:-1, :] + lon[1:, :])
    latv = 0.5 * (lat[:-1, :] + lat[1:, :])

    # TODO wrap up into temporary container Dataset object?
    return lon, lat, lonu, latu, lonv, latv, lonq, latq


def _rotate(lon, lat, lonu, latu, lonv, latv, lonq, latq, rot):
    """Rotate grid counterclockwise relative to surface of Earth by rot degrees."""

    (lon, lat) = _rot_sphere(lon, lat, rot)
    (lonu, latu) = _rot_sphere(lonu, latu, rot)
    (lonv, latv) = _rot_sphere(lonv, latv, rot)
    (lonq, latq) = _rot_sphere(lonq, latq, rot)

    return lon, lat, lonu, latu, lonv, latv, lonq, latq


def _translate(lon, lat, lonu, latu, lonv, latv, lonq, latq, tra_lat, tra_lon):
    """Translate grid so that the centre lies at the position (tra_lat, tra_lon)"""

    (lon, lat) = _tra_sphere(lon, lat, tra_lat)
    (lonu, latu) = _tra_sphere(lonu, latu, tra_lat)
    (lonv, latv) = _tra_sphere(lonv, latv, tra_lat)
    (lonq, latq) = _tra_sphere(lonq, latq, tra_lat)

    lon = lon + tra_lon * np.pi / 180
    lonu = lonu + tra_lon * np.pi / 180
    lonv = lonv + tra_lon * np.pi / 180
    lonq = lonq + tra_lon * np.pi / 180

    lon[lon < -np.pi] = lon[lon < -np.pi] + 2 * np.pi
    lonu[lonu < -np.pi] = lonu[lonu < -np.pi] + 2 * np.pi
    lonv[lonv < -np.pi] = lonv[lonv < -np.pi] + 2 * np.pi
    lonq[lonq < -np.pi] = lonq[lonq < -np.pi] + 2 * np.pi

    return lon, lat, lonu, latu, lonv, latv, lonq, latq


def _rot_sphere(lon, lat, rot):
    (n, m) = np.shape(lon)
    # convert rotation angle from degrees to radians
    rot = rot * np.pi / 180

    # translate into Cartesian coordinates x,y,z
    # conventions:  (lon,lat) = (0,0)  corresponds to (x,y,z) = ( 0,-r, 0)
    #               (lon,lat) = (0,90) corresponds to (x,y,z) = ( 0, 0, r)
    x1 = np.sin(lon) * np.cos(lat)
    y1 = np.cos(lon) * np.cos(lat)
    z1 = np.sin(lat)

    # We will rotate these points around the small circle defined by
    # the intersection of the sphere and the plane that
    # is orthogonal to the line through (lon,lat) (0,0) and (180,0)

    # The rotation is in that plane around its intersection with
    # aforementioned line.

    # Since the plane is orthogonal to the y-axis (in my definition at least),
    # Rotations in the plane of the small circle maintain constant y and are around
    # (x,y,z) = (0,y1,0)

    rp1 = np.sqrt(x1**2 + z1**2)

    ap1 = np.pi / 2 * np.ones((n, m))
    ap1[np.abs(x1) > 1e-7] = np.arctan(
        np.abs(z1[np.abs(x1) > 1e-7] / x1[np.abs(x1) > 1e-7])
    )
    ap1[x1 < 0] = np.pi - ap1[x1 < 0]
    ap1[z1 < 0] = -ap1[z1 < 0]

    ap2 = ap1 + rot
    x2 = rp1 * np.cos(ap2)
    y2 = y1
    z2 = rp1 * np.sin(ap2)

    lon = np.pi / 2 * np.ones((n, m))
    lon[abs(y2) > 1e-7] = np.arctan(
        np.abs(x2[np.abs(y2) > 1e-7] / y2[np.abs(y2) > 1e-7])
    )
    lon[y2 < 0] = np.pi - lon[y2 < 0]
    lon[x2 < 0] = -lon[x2 < 0]

    pr2 = np.sqrt(x2**2 + y2**2)
    lat = np.pi / 2 * np.ones((n, m))
    lat[np.abs(pr2) > 1e-7] = np.arctan(
        np.abs(z2[np.abs(pr2) > 1e-7] / pr2[np.abs(pr2) > 1e-7])
    )
    lat[z2 < 0] = -lat[z2 < 0]

    return (lon, lat)


def _tra_sphere(lon, lat, tra):
    (n, m) = np.shape(lon)
    tra = tra * np.pi / 180  # translation in latitude direction

    # translate into x,y,z
    # conventions:  (lon,lat) = (0,0)  corresponds to (x,y,z) = ( 0,-r, 0)
    #               (lon,lat) = (0,90) corresponds to (x,y,z) = ( 0, 0, r)
    x1 = np.sin(lon) * np.cos(lat)
    y1 = np.cos(lon) * np.cos(lat)
    z1 = np.sin(lat)

    # We will rotate these points around the small circle defined by
    # the intersection of the sphere and the plane that
    # is orthogonal to the line through (lon,lat) (90,0) and (-90,0)

    # The rotation is in that plane around its intersection with
    # aforementioned line.

    # Since the plane is orthogonal to the x-axis (in my definition at least),
    # Rotations in the plane of the small circle maintain constant x and are around
    # (x,y,z) = (x1,0,0)

    rp1 = np.sqrt(y1**2 + z1**2)

    ap1 = np.pi / 2 * np.ones((n, m))
    ap1[np.abs(y1) > 1e-7] = np.arctan(
        np.abs(z1[np.abs(y1) > 1e-7] / y1[np.abs(y1) > 1e-7])
    )
    ap1[y1 < 0] = np.pi - ap1[y1 < 0]
    ap1[z1 < 0] = -ap1[z1 < 0]

    ap2 = ap1 + tra
    x2 = x1
    y2 = rp1 * np.cos(ap2)
    z2 = rp1 * np.sin(ap2)

    ## transformation from (x,y,z) to (lat,lon)
    lon = np.pi / 2 * np.ones((n, m))
    lon[np.abs(y2) > 1e-7] = np.arctan(
        np.abs(x2[np.abs(y2) > 1e-7] / y2[np.abs(y2) > 1e-7])
    )
    lon[y2 < 0] = np.pi - lon[y2 < 0]
    lon[x2 < 0] = -lon[x2 < 0]

    pr2 = np.sqrt(x2**2 + y2**2)
    lat = np.pi / (2 * np.ones((n, m)))
    lat[np.abs(pr2) > 1e-7] = np.arctan(
        np.abs(z2[np.abs(pr2) > 1e-7] / pr2[np.abs(pr2) > 1e-7])
    )
    lat[z2 < 0] = -lat[z2 < 0]

    return (lon, lat)


def _compute_coordinate_metrics(lon, lonu, latu, lonv, latv):
    """Compute the curvilinear coordinate metrics pn and pm, defined as 1/grid
    spacing."""

    # pm = 1/dx
    pmu = gc_dist(lonu[:, :-1], latu[:, :-1], lonu[:, 1:], latu[:, 1:])
    pm = 0 * lon
    pm[:, 1:-1] = pmu
    pm[:, 0] = pm[:, 1]
    pm[:, -1] = pm[:, -2]
    pm = 1 / pm

    # pn = 1/dy
    pnv = gc_dist(lonv[:-1, :], latv[:-1, :], lonv[1:, :], latv[1:, :])
    pn = 0 * lon
    pn[1:-1, :] = pnv
    pn[0, :] = pn[1, :]
    pn[-1, :] = pn[-2, :]
    pn = 1 / pn

    return pn, pm


def gc_dist(lon1, lat1, lon2, lat2):
    # Distance between 2 points along a great circle
    # lat and lon in radians!!
    # 2008, Jeroen Molemaker, UCLA

    dlat = lat2 - lat1
    dlon = lon2 - lon1

    dang = 2 * np.arcsin(
        np.sqrt(
            np.sin(dlat / 2) ** 2 + np.cos(lat2) * np.cos(lat1) * np.sin(dlon / 2) ** 2
        )
    )  # haversine function

    dis = RADIUS_OF_EARTH * dang

    return dis


def _compute_angle(lon, lonu, latu, lonq):
    """Compute angles of local grid positive x-axis relative to east."""

    dellat = latu[:, 1:] - latu[:, :-1]
    dellon = lonu[:, 1:] - lonu[:, :-1]
    dellon[dellon > np.pi] = dellon[dellon > np.pi] - 2 * np.pi
    dellon[dellon < -np.pi] = dellon[dellon < -np.pi] + 2 * np.pi
    dellon = dellon * np.cos(0.5 * (latu[:, 1:] + latu[:, :-1]))

    ang = copy.copy(lon)
    ang_s = np.arctan(dellat / (dellon + 1e-16))
    ang_s[(dellon < 0) & (dellat < 0)] = ang_s[(dellon < 0) & (dellat < 0)] - np.pi
    ang_s[(dellon < 0) & (dellat >= 0)] = ang_s[(dellon < 0) & (dellat >= 0)] + np.pi
    ang_s[ang_s > np.pi] = ang_s[ang_s > np.pi] - np.pi
    ang_s[ang_s < -np.pi] = ang_s[ang_s < -np.pi] + np.pi

    ang[:, 1:-1] = ang_s
    ang[:, 0] = ang[:, 1]
    ang[:, -1] = ang[:, -2]

    return ang


def _create_grid_ds(
    lon,
    lat,
    lonu,
    latu,
    lonv,
    latv,
    lonq,
    latq,
    pm,
    pn,
    angle,
    rot,
    center_lon,
    center_lat,
):
    ds = xr.Dataset()

    lon_rho = xr.Variable(
        data=lon * 180 / np.pi,
        dims=["eta_rho", "xi_rho"],
        attrs={"long_name": "longitude of rho-points", "units": "degrees East"},
    )
    lat_rho = xr.Variable(
        data=lat * 180 / np.pi,
        dims=["eta_rho", "xi_rho"],
        attrs={"long_name": "latitude of rho-points", "units": "degrees North"},
    )
    lon_u = xr.Variable(
        data=lonu * 180 / np.pi,
        dims=["eta_rho", "xi_u"],
        attrs={"long_name": "longitude of u-points", "units": "degrees East"},
    )
    lat_u = xr.Variable(
        data=latu * 180 / np.pi,
        dims=["eta_rho", "xi_u"],
        attrs={"long_name": "latitude of u-points", "units": "degrees North"},
    )
    lon_v = xr.Variable(
        data=lonv * 180 / np.pi,
        dims=["eta_v", "xi_rho"],
        attrs={"long_name": "longitude of v-points", "units": "degrees East"},
    )
    lat_v = xr.Variable(
        data=latv * 180 / np.pi,
        dims=["eta_v", "xi_rho"],
        attrs={"long_name": "latitude of v-points", "units": "degrees North"},
    )
    lon_q = xr.Variable(
        data=lonq * 180 / np.pi,
        dims=["eta_psi", "xi_psi"],
        attrs={"long_name": "longitude of psi-points", "units": "degrees East"},
    )
    lat_q = xr.Variable(
        data=latq * 180 / np.pi,
        dims=["eta_psi", "xi_psi"],
        attrs={"long_name": "latitude of psi-points", "units": "degrees North"},
    )

    ds = ds.assign_coords(
        {
            "lat_rho": lat_rho,
            "lon_rho": lon_rho,
            "lat_u": lat_u,
            "lon_u": lon_u,
            "lat_v": lat_v,
            "lon_v": lon_v,
            "lat_psi": lat_q,
            "lon_psi": lon_q,
        }
    )

    ds["angle"] = xr.Variable(
        data=angle,
        dims=["eta_rho", "xi_rho"],
        attrs={"long_name": "Angle between xi axis and east", "units": "radians"},
    )

    # Coriolis frequency
    f0 = 4 * np.pi * np.sin(lat) / (24 * 3600)

    ds["f"] = xr.Variable(
        data=f0,
        dims=["eta_rho", "xi_rho"],
        attrs={"long_name": "Coriolis parameter at rho-points", "units": "second-1"},
    )

    ds["pm"] = xr.Variable(
        data=pm,
        dims=["eta_rho", "xi_rho"],
        attrs={
            "long_name": "Curvilinear coordinate metric in xi-direction",
            "units": "meter-1",
        },
    )
    ds["pn"] = xr.Variable(
        data=pn,
        dims=["eta_rho", "xi_rho"],
        attrs={
            "long_name": "Curvilinear coordinate metric in eta-direction",
            "units": "meter-1",
        },
    )

    return ds


def _add_global_metadata(ds, size_x, size_y, center_lon, center_lat, rot):

    ds["spherical"] = xr.DataArray(np.array("T", dtype="S1"))
    ds["spherical"].attrs["Long_name"] = "Grid type logical switch"
    ds["spherical"].attrs["option_T"] = "spherical"

    ds.attrs["title"] = "ROMS grid created by ROMS-Tools"

    # Include the version of roms-tools
    try:
        roms_tools_version = importlib.metadata.version("roms-tools")
    except importlib.metadata.PackageNotFoundError:
        roms_tools_version = "unknown"

    ds.attrs["roms_tools_version"] = roms_tools_version
    ds.attrs["size_x"] = size_x
    ds.attrs["size_y"] = size_y
    ds.attrs["center_lon"] = center_lon
    ds.attrs["center_lat"] = center_lat
    ds.attrs["rot"] = rot

    return ds


def _f2c(f):
    """Coarsen input xarray DataArray f in both x- and y-direction.

    Parameters
    ----------
    f : xarray.DataArray
        Input DataArray with dimensions (nxp, nyp).

    Returns
    -------
    fc : xarray.DataArray
        Output DataArray with modified dimensions and values.
    """

    fc = _f2c_xdir(f)
    fc = fc.transpose()
    fc = _f2c_xdir(fc)
    fc = fc.transpose()
    fc = fc.rename({"eta_rho": "eta_coarse", "xi_rho": "xi_coarse"})

    return fc


def _f2c_xdir(f):
    """Coarsen input xarray DataArray f in x-direction.

    Parameters
    ----------
    f : xarray.DataArray
        Input DataArray with dimensions (nxp, nyp).

    Returns
    -------
    fc : xarray.DataArray
        Output DataArray with modified dimensions and values.
    """
    nxp, nyp = f.shape
    nxcp = (nxp - 2) // 2 + 2

    fc = xr.DataArray(np.zeros((nxcp, nyp)), dims=f.dims)

    # Calculate the interior values
    fc[1:-1, :] = 0.5 * (f[1:-2:2, :] + f[2:-1:2, :])

    # Calculate the first row
    fc[0, :] = f[0, :] + 0.5 * (f[0, :] - f[1, :])

    # Calculate the last row
    fc[-1, :] = f[-1, :] + 0.5 * (f[-1, :] - f[-2, :])

    return fc


def _add_lat_lon_at_velocity_points(ds, straddle):
    """Adds latitude and longitude coordinates at velocity points (u and v points) to
    the dataset. This function computes approximate latitude and longitude values at u
    and v velocity points based on the rho points (cell centers). If the grid straddles
    the Greenwich meridian, it adjusts the longitudes to avoid jumps from 360 to 0
    degrees. The computed coordinates are added to the dataset as new variables with
    appropriate metadata.

    Parameters
    ----------
    ds : xarray.Dataset
        The input dataset containing rho point coordinates ("lat_rho", "lon_rho").
    straddle : bool
        Indicates whether the grid straddles the Greenwich meridian. If True, longitudes are adjusted
        to avoid discontinuities.
    Returns
    -------
    ds : xarray.Dataset
        The dataset with added coordinates for u and v points ("lat_u", "lon_u", "lat_v", "lon_v").
    Notes
    -----
    This function only computes approximate latitude and longitude values. It should only be used if
    more accurate values are not available from grid generation.
    """
    if straddle:
        # avoid jump from 360 to 0 in interpolation
        lon_rho = xr.where(ds["lon_rho"] > 180, ds["lon_rho"] - 360, ds["lon_rho"])
    else:
        lon_rho = ds["lon_rho"]
    lat_rho = ds["lat_rho"]

    lat_u = interpolate_from_rho_to_u(lat_rho)
    lon_u = interpolate_from_rho_to_u(lon_rho)
    lat_v = interpolate_from_rho_to_v(lat_rho)
    lon_v = interpolate_from_rho_to_v(lon_rho)

    if straddle:
        # convert back to range [0, 360]
        lon_u = xr.where(lon_u < 0, lon_u + 360, lon_u)
        lon_v = xr.where(lon_v < 0, lon_v + 360, lon_v)

    lat_u.attrs = {"long_name": "latitude of u-points", "units": "degrees North"}
    lon_u.attrs = {"long_name": "longitude of u-points", "units": "degrees East"}
    lat_v.attrs = {"long_name": "latitude of v-points", "units": "degrees North"}
    lon_v.attrs = {"long_name": "longitude of v-points", "units": "degrees East"}

    ds = ds.assign_coords(
        {
            "lat_u": lat_u,
            "lon_u": lon_u,
            "lat_v": lat_v,
            "lon_v": lon_v,
        }
    )

    return ds<|MERGE_RESOLUTION|>--- conflicted
+++ resolved
@@ -20,12 +20,7 @@
 
 @dataclass(frozen=True, kw_only=True)
 class Grid:
-<<<<<<< HEAD
-    """
-    A single ROMS grid.
-=======
     """A single ROMS grid.
->>>>>>> 71ec8def
 
     Used for creating, plotting, and then saving a new ROMS domain grid.
 
@@ -63,19 +58,7 @@
 
         The default is "ETOPO5", which does not require a path.
     hmin : float, optional
-<<<<<<< HEAD
        The minimum ocean depth (in meters). The default is 5.0.
-
-    Attributes
-    -----------
-    ds : xr.Dataset
-        The xarray Dataset containing the grid data.
-    straddle : bool
-        Indicates if the Greenwich meridian (0° longitude) intersects the domain.
-        `True` if it does, `False` otherwise.
-=======
-        The minimum ocean depth (in meters). The default is 5.0.
->>>>>>> 71ec8def
 
     Raises
     ------
@@ -134,7 +117,6 @@
             N=self.N, theta_s=self.theta_s, theta_b=self.theta_b, hc=self.hc
         )
 
-<<<<<<< HEAD
     def _input_checks(self):
         if self.topography_source is None:
             object.__setattr__(self, "topography_source", {"name": "ETOPO5"})
@@ -155,11 +137,6 @@
     ) -> None:
         """
         Update the grid dataset by adding or overwriting the topography and land/sea mask.
-=======
-    def update_topography_and_mask(self, hmin, topography_source="ETOPO5") -> None:
-        """Update the grid dataset by adding or overwriting the topography and land/sea
-        mask.
->>>>>>> 71ec8def
 
         This method processes the topography data and generates a land/sea mask.
         It applies several steps, including interpolating topography, smoothing
