--- conflicted
+++ resolved
@@ -1113,33 +1113,6 @@
     - The `time` input is automatically converted to `day_of_year`, so manual conversion is not required before calling this function.
     """
 
-<<<<<<< HEAD
-    def interpolate_single_field(data_array: xr.DataArray) -> xr.DataArray:
-        if isinstance(time, xr.DataArray):
-            # Extract day of year from xarray.DataArray
-            day_of_year = time.dt.dayofyear
-        else:
-            if np.size(time) == 1:
-                # Convert single datetime64 object to pandas.Timestamp
-                date = pd.Timestamp(time)
-                day_of_year = (
-                    date.dayofyear
-                    + (date.hour / 24)
-                    + (date.minute / 1440)
-                    + (date.second / 86400)
-                )
-            else:
-                # Convert each datetime64 object in the array to pandas.Timestamp and compute fractional day of year
-                day_of_year = np.array(
-                    [
-                        pd.Timestamp(t).dayofyear
-                        + (pd.Timestamp(t).hour / 24)
-                        + (pd.Timestamp(t).minute / 1440)
-                        + (pd.Timestamp(t).second / 86400)
-                        for t in time
-                    ]
-                )
-=======
     def np_times_to_fractional_days(
         np_times: np.ndarray | pd.DatetimeIndex | np.datetime64 | pd.Timestamp,
     ) -> np.ndarray:
@@ -1164,18 +1137,13 @@
             day_of_year = time.dt.dayofyear
         else:
             day_of_year = np_times_to_fractional_days(time)
->>>>>>> 82c81f42
 
         data_array_interpolated = interpolate_cyclic_time(
             data_array, time_dim, time_coord, day_of_year
         )
 
-<<<<<<< HEAD
-        if np.size(time) == 1:
-=======
         # expand dims if single element
         if day_of_year.size == 1:
->>>>>>> 82c81f42
             data_array_interpolated = data_array_interpolated.expand_dims({time_dim: 1})
         return data_array_interpolated
 
