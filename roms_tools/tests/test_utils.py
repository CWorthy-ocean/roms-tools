--- conflicted
+++ resolved
@@ -1,26 +1,19 @@
-<<<<<<< HEAD
-from pathlib import Path
-=======
 from collections.abc import Callable
 from pathlib import Path
 from unittest import mock
->>>>>>> 63b0664a
 
 import numpy as np
 import pytest
 import xarray as xr
 
-<<<<<<< HEAD
-from roms_tools.utils import _generate_focused_coordinate_range, _path_list_from_input
-=======
 from roms_tools.utils import (
+    _path_list_from_input,
     generate_focused_coordinate_range,
     has_copernicus,
     has_dask,
     has_gcsfs,
     load_data,
 )
->>>>>>> 63b0664a
 
 
 @pytest.mark.parametrize(
@@ -40,7 +33,6 @@
     assert np.all(np.diff(centers) > 0), "centers is not strictly increasing"
 
 
-<<<<<<< HEAD
 class TestPathListFromInput:
     """A collection of tests for the _path_list_from_input function."""
 
@@ -105,7 +97,8 @@
         """Test that a non-matching pattern raises a FileNotFoundError."""
         with pytest.raises(FileNotFoundError, match="No files matched"):
             _path_list_from_input(str(tmp_path / "non_existent_file_*.txt"))
-=======
+
+
 def test_has_dask() -> None:
     """Verify that dask existence is correctly reported when found."""
     with mock.patch("roms_tools.utils.find_spec", return_value=mock.MagicMock):
@@ -192,5 +185,4 @@
         )
         assert fn_od.called
 
-    assert expected_dim in ds.dims
->>>>>>> 63b0664a
+    assert expected_dim in ds.dims